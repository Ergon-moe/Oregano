#!/usr/bin/env python
#
# Electrum - lightweight Bitcoin client
# Copyright (C) 2015 Thomas Voegtlin
#
# Permission is hereby granted, free of charge, to any person
# obtaining a copy of this software and associated documentation files
# (the "Software"), to deal in the Software without restriction,
# including without limitation the rights to use, copy, modify, merge,
# publish, distribute, sublicense, and/or sell copies of the Software,
# and to permit persons to whom the Software is furnished to do so,
# subject to the following conditions:
#
# The above copyright notice and this permission notice shall be
# included in all copies or substantial portions of the Software.
#
# THE SOFTWARE IS PROVIDED "AS IS", WITHOUT WARRANTY OF ANY KIND,
# EXPRESS OR IMPLIED, INCLUDING BUT NOT LIMITED TO THE WARRANTIES OF
# MERCHANTABILITY, FITNESS FOR A PARTICULAR PURPOSE AND
# NONINFRINGEMENT. IN NO EVENT SHALL THE AUTHORS OR COPYRIGHT HOLDERS
# BE LIABLE FOR ANY CLAIM, DAMAGES OR OTHER LIABILITY, WHETHER IN AN
# ACTION OF CONTRACT, TORT OR OTHERWISE, ARISING FROM, OUT OF OR IN
# CONNECTION WITH THE SOFTWARE OR THE USE OR OTHER DEALINGS IN THE
# SOFTWARE.
import webbrowser

from electroncash.i18n import _
import electroncash.web as web
from electroncash.address import Address
from electroncash.plugins import run_hook
from electroncash.util import FileImportFailed
from PyQt5.QtGui import *
from PyQt5.QtCore import *
from PyQt5.QtWidgets import (
    QAbstractItemView, QFileDialog, QMenu, QTreeWidgetItem)
from .util import MyTreeWidget


class SlpMgt(MyTreeWidget):
    filter_columns = [0, 1,2]  # Key, Value

    def __init__(self, parent):
        MyTreeWidget.__init__(self, parent, self.create_menu, [_('Hash Id'), _('Token Name'), _('Decimals'),_('Balance')], 0, [0])
        self.setSelectionMode(QAbstractItemView.ExtendedSelection)
        self.setSortingEnabled(True)
        self.editable_columns=[1]

    def on_permit_edit(self, item, column):
        # openalias items shouldn't be editable
        return item.text(1) != "openalias"

    def on_edited(self, item, column, prior):
        if column == 0:  # Remove old contact if renamed
            self.parent.contacts.pop(prior)
        self.parent.set_slp_token(item.text(0), item.text(1),item.text(2))

    def create_menu(self, position):
        menu = QMenu()
        selected = self.selectedItems()
        if not selected:
            menu.addAction(_("New token type"), lambda: self.parent.new_slp_token_dialog())
        else:
            names = [item.text(0) for item in selected]
            keys = [item.text(0) for item in selected]
            column = self.currentColumn()
            column_title = self.headerItem().text(column)
            column_data = '\n'.join([item.text(column) for item in selected])
            menu.addAction(_("Copy {}").format(column_title), lambda: self.parent.app.clipboard().setText(column_data))
            menu.addAction(_("Delete"), lambda: self.parent.delete_slp_token(keys))

        run_hook('create_contact_menu', menu, selected)
        menu.exec_(self.viewport().mapToGlobal(position))


    def get_balance_from_hash_id(self,slpTokenId):
        # implement by looking at UTXO for this token!
        # for now return dummy value.
        bal,dummy1,dummy2=self.parent.wallet.get_slp_token_balance(slpTokenId)
        return bal


    def on_update(self):
        self.clear()
        for i in self.parent.slp_token_list:
            hash_id=i["hash"]
            name=i["name"]
<<<<<<< HEAD
            if 'dec_prec' in i: # rename field
                i["decimals"] = i.pop("dec_prec")
            decimals_divisibility = i["decimals"]
            calculated_balance= self.get_balance_from_hash_id()
            item = QTreeWidgetItem([str(hash_id),str(name),str(decimals_divisibility),str(calculated_balance)])
=======
            dec_prec = i["dec_prec"] 
            calculated_balance= self.get_balance_from_hash_id(hash_id)
            item = QTreeWidgetItem([str(hash_id),str(name),str(dec_prec),str(calculated_balance)])
>>>>>>> 41575166
            item.setData(0, Qt.UserRole, hash_id)
            self.addTopLevelItem(item)
        run_hook('update_slp_mgt_tab', self)<|MERGE_RESOLUTION|>--- conflicted
+++ resolved
@@ -84,17 +84,11 @@
         for i in self.parent.slp_token_list:
             hash_id=i["hash"]
             name=i["name"]
-<<<<<<< HEAD
             if 'dec_prec' in i: # rename field
                 i["decimals"] = i.pop("dec_prec")
             decimals_divisibility = i["decimals"]
-            calculated_balance= self.get_balance_from_hash_id()
+            calculated_balance= self.get_balance_from_hash_id(hash_id)
             item = QTreeWidgetItem([str(hash_id),str(name),str(decimals_divisibility),str(calculated_balance)])
-=======
-            dec_prec = i["dec_prec"] 
-            calculated_balance= self.get_balance_from_hash_id(hash_id)
-            item = QTreeWidgetItem([str(hash_id),str(name),str(dec_prec),str(calculated_balance)])
->>>>>>> 41575166
             item.setData(0, Qt.UserRole, hash_id)
             self.addTopLevelItem(item)
         run_hook('update_slp_mgt_tab', self)