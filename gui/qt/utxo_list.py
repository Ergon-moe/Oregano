--- conflicted
+++ resolved
@@ -43,12 +43,8 @@
     def on_update(self):
         prev_selection = self.get_selected() # cache previous selection, if any
         self.clear()
-<<<<<<< HEAD
+        self.wallet = self.parent.wallet
         self.utxos = self.wallet.get_utxos(get_all=True)
-=======
-        self.wallet = self.parent.wallet
-        self.utxos = self.wallet.get_utxos()
->>>>>>> d7583a1c
         for x in self.utxos:
             address = x['address']
             address_text = address.to_ui_string()
