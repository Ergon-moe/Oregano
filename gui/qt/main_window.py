#!/usr/bin/env python3
#
# Electrum - lightweight Bitcoin client
# Copyright (C) 2012 thomasv@gitorious
#
# Permission is hereby granted, free of charge, to any person
# obtaining a copy of this software and associated documentation files
# (the "Software"), to deal in the Software without restriction,
# including without limitation the rights to use, copy, modify, merge,
# publish, distribute, sublicense, and/or sell copies of the Software,
# and to permit persons to whom the Software is furnished to do so,
# subject to the following conditions:
#
# The above copyright notice and this permission notice shall be
# included in all copies or substantial portions of the Software.
#
# THE SOFTWARE IS PROVIDED "AS IS", WITHOUT WARRANTY OF ANY KIND,
# EXPRESS OR IMPLIED, INCLUDING BUT NOT LIMITED TO THE WARRANTIES OF
# MERCHANTABILITY, FITNESS FOR A PARTICULAR PURPOSE AND
# NONINFRINGEMENT. IN NO EVENT SHALL THE AUTHORS OR COPYRIGHT HOLDERS
# BE LIABLE FOR ANY CLAIM, DAMAGES OR OTHER LIABILITY, WHETHER IN AN
# ACTION OF CONTRACT, TORT OR OTHERWISE, ARISING FROM, OUT OF OR IN
# CONNECTION WITH THE SOFTWARE OR THE USE OR OTHER DEALINGS IN THE
# SOFTWARE.

import re
import sys, time, threading
import os, json, traceback
import shutil
import webbrowser
import csv
from decimal import Decimal as PyDecimal  # Qt 5.12 also exports Decimal
import base64
from functools import partial

from PyQt5.QtGui import *
from PyQt5.QtCore import *
from PyQt5.QtWidgets import *

from electroncash import keystore
from electroncash.address import Address, ScriptOutput, AddressError
from electroncash.bitcoin import COIN, TYPE_ADDRESS, TYPE_SCRIPT
from electroncash import networks
from electroncash.plugins import run_hook
from electroncash.i18n import _
from electroncash.util import (format_time, format_satoshis, PrintError,
<<<<<<< HEAD
                               format_satoshis_plain, format_satoshis_plain_nofloat,
                               NotEnoughFunds, NotEnoughFundsSlp, ExcessiveFee,
                               UserCancelled, InvalidPassword, bh2u, bfh,
                               format_fee_satoshis, Weak, print_error,
                               get_new_wallet_name)
=======
                               format_satoshis_plain, NotEnoughFunds,
                               ExcessiveFee, UserCancelled, InvalidPassword,
                               bh2u, bfh, format_fee_satoshis, Weak,
                               print_error, get_new_wallet_name)
>>>>>>> 207ad534
import electroncash.web as web
from electroncash import Transaction
from electroncash import util, bitcoin, commands
from electroncash import paymentrequest
from electroncash.wallet import Multisig_Wallet, sweep_preparations
try:
    from electroncash.plot import plot_history
except:
    plot_history = None
import electroncash.web as web

from .amountedit import AmountEdit, BTCAmountEdit, MyLineEdit, BTCkBEdit, BTCSatsByteEdit
from .qrcodewidget import QRCodeWidget, QRDialog
from .qrtextedit import ShowQRTextEdit, ScanQRTextEdit
from .transaction_dialog import show_transaction
from .fee_slider import FeeSlider

from .util import *

import electroncash.slp as slp
from electroncash import slp_validator_0x01
from .amountedit import SLPAmountEdit
from electroncash.util import format_satoshis_nofloat
from .slp_create_token_genesis_dialog import SlpCreateTokenGenesisDialog
from .bfp_download_file_dialog import BfpDownloadFileDialog
from .bfp_upload_file_dialog import BitcoinFilesUploadDialog

class StatusBarButton(QPushButton):
    def __init__(self, icon, tooltip, func):
        QPushButton.__init__(self, icon, '')
        self.setToolTip(tooltip)
        self.setFlat(True)
        self.setMaximumWidth(25)
        self.clicked.connect(self.onPress)
        self.func = func
        self.setIconSize(QSize(25,25))

    def onPress(self, checked=False):
        '''Drops the unwanted PyQt5 "checked" argument'''
        self.func()

    def keyPressEvent(self, e):
        if e.key() == Qt.Key_Return:
            self.func()

from electroncash.paymentrequest import PR_PAID


class ElectrumWindow(QMainWindow, MessageBoxMixin, PrintError):

    # Note: self.clean_up_connections automatically detects signals named XXX_signal and disconnects them on window close.
    payment_request_ok_signal = pyqtSignal()
    payment_request_error_signal = pyqtSignal()
    new_fx_quotes_signal = pyqtSignal()
    new_fx_history_signal = pyqtSignal()
    network_signal = pyqtSignal(str, object)
    alias_received_signal = pyqtSignal()
    computing_privkeys_signal = pyqtSignal()
    show_privkeys_signal = pyqtSignal()
    cashaddr_toggled_signal = pyqtSignal()
    slp_validity_signal = pyqtSignal(object, object)
    history_updated_signal = pyqtSignal()
    labels_updated_signal = pyqtSignal() # note this signal occurs when an explicit update_labels() call happens. Interested GUIs should also listen for history_updated_signal as well which also indicates labels may have changed.
    on_timer_signal = pyqtSignal()  # functions wanting to be executed from timer_actions should connect to this signal, preferably via Qt.DirectConnection

    status_icon_dict = dict()  # app-globel cache of "status_*" -> QIcon instances (for update_status() speedup)

    def __init__(self, gui_object, wallet):
        QMainWindow.__init__(self)

        self.gui_object = gui_object
        self.config = config = gui_object.config

        self.network = gui_object.daemon.network
        self.fx = gui_object.daemon.fx
        self.invoices = wallet.invoices
        self.contacts = wallet.contacts
        self.tray = gui_object.tray
        self.app = gui_object.app
        self.cleaned_up = False
        self.is_max = False
        self.payment_request = None
        self.checking_accounts = False
        self.qr_window = None
        self.not_enough_funds = False
        self.not_enough_funds_slp = False
        self.op_return_toolong = False
        self.internalpluginsdialog = None
        self.externalpluginsdialog = None
        self.require_fee_update = False
        self.tl_windows = []
        self.tx_external_keypairs = {}
        self.tx_update_mgr = TxUpdateMgr(self)  # manages network callbacks for 'new_transaction' and 'verified2', and collates GUI updates from said callbacks as a performance optimization
<<<<<<< HEAD
=======

        Address.show_cashaddr(config.get('show_cashaddr', True))
>>>>>>> 207ad534

        self.create_status_bar()
        self.need_update = threading.Event()
        self.labels_need_update = threading.Event()

        self.decimal_point = config.get('decimal_point', 8)
        self.fee_unit = config.get('fee_unit', 0)
        self.num_zeros     = int(config.get('num_zeros',0))

        self.completions = QStringListModel()

        self.tabs = tabs = QTabWidget(self)



        self.send_tab = self.create_send_tab()
        self.receive_tab = self.create_receive_tab()
        self.addresses_tab = self.create_addresses_tab()
        self.utxo_tab = self.create_utxo_tab()
        self.console_tab = self.create_console_tab()
        self.contacts_tab = self.create_contacts_tab()
        self.slp_mgt_tab = self.create_slp_mgt_tab()
        self.converter_tab = self.create_converter_tab()
        self.slp_history_tab = self.create_slp_history_tab()
        tabs.addTab(self.create_history_tab(), QIcon(":icons/tab_history.png"), _('History'))
        tabs.addTab(self.send_tab, QIcon(":icons/tab_send.png"), _('Send'))
        tabs.addTab(self.receive_tab, QIcon(":icons/tab_receive.png"), _('Receive'))

        def add_optional_tab(tabs, tab, icon, description, name, default=False):
            tab.tab_icon = icon
            tab.tab_description = description
            tab.tab_pos = len(tabs)
            tab.tab_name = name
            if self.config.get('show_{}_tab'.format(name), default):
                tabs.addTab(tab, icon, description.replace("&", ""))

        add_optional_tab(tabs, self.addresses_tab, QIcon(":icons/tab_addresses.png"), _("&Addresses"), "addresses")
        add_optional_tab(tabs, self.utxo_tab, QIcon(":icons/tab_coins.png"), _("Co&ins"), "utxo")
        add_optional_tab(tabs, self.contacts_tab, QIcon(":icons/tab_contacts.png"), _("Con&tacts"), "contacts")
        add_optional_tab(tabs, self.slp_mgt_tab, QIcon(":icons/tab_slp_icon.png"), _("Tokens"), "tokens")
        add_optional_tab(tabs, self.converter_tab, QIcon(":icons/tab_converter.png"), _("Address Converter"), "converter", True)
        add_optional_tab(tabs, self.console_tab, QIcon(":icons/tab_console.png"), _("Con&sole"), "console")
        add_optional_tab(tabs, self.slp_history_tab, QIcon(":icons/tab_slp_icon.png"), _("SLP History"), "slp_history", True)


        tabs.setSizePolicy(QSizePolicy.Expanding, QSizePolicy.Expanding)
        self.setCentralWidget(tabs)

        if self.config.get("is_maximized"):
            self.showMaximized()

        self.setWindowIcon(QIcon(":icons/electron-cash.png"))
        self.init_menubar()

        wrtabs = Weak(tabs)
        QShortcut(QKeySequence("Ctrl+W"), self, self.close)
        QShortcut(QKeySequence("Ctrl+Q"), self, self.close)
        QShortcut(QKeySequence("Ctrl+R"), self, self.update_wallet)
        QShortcut(QKeySequence("Ctrl+PgUp"), self, lambda: wrtabs.setCurrentIndex((wrtabs.currentIndex() - 1)%wrtabs.count()))
        QShortcut(QKeySequence("Ctrl+PgDown"), self, lambda: wrtabs.setCurrentIndex((wrtabs.currentIndex() + 1)%wrtabs.count()))

        for i in range(wrtabs.count()):
            QShortcut(QKeySequence("Alt+" + str(i + 1)), self, lambda i=i: wrtabs.setCurrentIndex(i))

        self.cashaddr_toggled_signal.connect(self.update_cashaddr_icon)
        self.payment_request_ok_signal.connect(self.payment_request_ok)
        self.payment_request_error_signal.connect(self.payment_request_error)
        self.history_list.setFocus(True)
        self.slp_history_list.setFocus(True)

        # update fee slider in case we missed the callback
        self.fee_slider.update()
        self.load_wallet(wallet)

        # At this point self.wallet is defined, so register network callbacks
        if self.network:
            self.network_signal.connect(self.on_network_qt)
            interests = ['updated', 'new_transaction', 'status',
                         'banner', 'verified2', 'fee']
            # To avoid leaking references to "self" that prevent the
            # window from being GC-ed when closed, callbacks should be
            # methods of this class only, and specifically not be
            # partials, lambdas or methods of subobjects.  Hence...
            self.network.register_callback(self.on_network, interests)
            # set initial message
            self.console.showMessage(self.network.banner)
            self.network.register_callback(self.on_quotes, ['on_quotes'])
            self.network.register_callback(self.on_history, ['on_history'])
            self.new_fx_quotes_signal.connect(self.on_fx_quotes)
            self.new_fx_history_signal.connect(self.on_fx_history)

        gui_object.timer.timeout.connect(self.timer_actions)
        self.fetch_alias()

    def update_token_type_combo(self):
        self.token_type_combo.clear()
        self.token_type_combo.addItem(QIcon(':icons/tab_coins.png'), 'None', None)

        try:
            token_types = self.wallet.token_types
        except AttributeError:
            pass
        else:
            sorted_items = sorted(token_types.items(), key=lambda x:x[1]['name'])
            for token_id,i in sorted_items:
                self.token_type_combo.addItem(QIcon(':icons/tab_slp_icon.png'),i['name'], token_id)

    def on_history(self, b):
        self.new_fx_history_signal.emit()

    @rate_limited(3.0) # Rate limit to no more than once every 3 seconds
    def on_fx_history(self):
        if self.cleaned_up: return
        self.history_list.refresh_headers()
        self.history_list.update()
        self.address_list.update()
        self.history_updated_signal.emit() # inform things like address_dialog that there's a new history

    def on_quotes(self, b):
        self.new_fx_quotes_signal.emit()

    @rate_limited(3.0) # Rate limit to no more than once every 3 seconds
    def on_fx_quotes(self):
        if self.cleaned_up: return
        self.update_status()
        # Refresh edits with the new rate
        edit = self.fiat_send_e if self.fiat_send_e.is_last_edited else self.amount_e
        edit.textEdited.emit(edit.text())
        edit = self.fiat_receive_e if self.fiat_receive_e.is_last_edited else self.receive_amount_e
        edit.textEdited.emit(edit.text())
        # History tab needs updating if it used spot
        if self.fx.history_used_spot:
            self.history_list.update()
            self.history_updated_signal.emit() # inform things like address_dialog that there's a new history

    def toggle_tab(self, tab, forceStatus = 0):

        # forceStatus = 0 , do nothing
        # forceStatus = 1 , force Show
        # forceStatus = 2 , force hide
        if forceStatus==1:
            show=True
        elif forceStatus==2:
            show=False
        else:
            show = not self.config.get('show_{}_tab'.format(tab.tab_name), False)
        self.config.set_key('show_{}_tab'.format(tab.tab_name), show)
        item_text = (_("Hide") if show else _("Show")) + " " + tab.tab_description
        tab.menu_action.setText(item_text)
        if show:
            # Find out where to place the tab
            index = len(self.tabs)
            for i in range(len(self.tabs)):
                try:
                    if tab.tab_pos < self.tabs.widget(i).tab_pos:
                        index = i
                        break
                except AttributeError:
                    pass
            self.tabs.insertTab(index, tab, tab.tab_icon, tab.tab_description.replace("&", ""))
        else:
            i = self.tabs.indexOf(tab)
            self.tabs.removeTab(i)

    def push_top_level_window(self, window):
        '''Used for e.g. tx dialog box to ensure new dialogs are appropriately
        parented.  This used to be done by explicitly providing the parent
        window, but that isn't something hardware wallet prompts know.'''
        self.tl_windows.append(window)

    def pop_top_level_window(self, window):
        self.tl_windows.remove(window)

    def top_level_window(self):
        '''Do the right thing in the presence of tx dialog windows'''
        override = self.tl_windows[-1] if self.tl_windows else None
        return self.top_level_window_recurse(override)

    def diagnostic_name(self):
        return "%s/%s" % (PrintError.diagnostic_name(self),
                          self.wallet.basename() if self.wallet else "None")

    def is_hidden(self):
        return self.isMinimized() or self.isHidden()

    def show_or_hide(self):
        if self.is_hidden():
            self.bring_to_top()
        else:
            self.hide()

    def bring_to_top(self):
        self.show()
        self.raise_()

    def on_error(self, exc_info):
        if not isinstance(exc_info[1], UserCancelled):
            try:
                traceback.print_exception(*exc_info)
            except OSError:
                # Issue #662, user got IO error.
                # We want them to still get the error displayed to them.
                pass
            self.show_error(str(exc_info[1]))

    def on_network(self, event, *args):
        if event == 'updated':
            if not args or args[0] is self.wallet:
                # NB there are two types 'updated' callbacks as of version 3.3.6
                # 1. wallet-specific (from synchronizer) : args = (wallet,)
                # 2. global (from network) : args = ()
                # For (1) above we filter out events not for our wallet
                # For (2) above we always accept.
                self.need_update.set()
        elif event == 'new_transaction':
            self.tx_update_mgr.notif_add(args)  # added only if this wallet's tx
        elif event == 'verified2':
            self.tx_update_mgr.verif_add(args)  # added only if this wallet's tx
        elif event in ['status', 'banner', 'fee']:
            # Handle in GUI thread
            self.network_signal.emit(event, args)
        else:
            self.print_error("unexpected network message:", event, args)

    def on_network_qt(self, event, args=None):
        if self.cleaned_up: return
        # Handle a network message in the GUI thread
        if event == 'status':
            self.update_status()
        elif event == 'banner':
            self.console.showMessage(args[0])
        elif event == 'fee':
            pass
        else:
            self.print_error("unexpected network_qt signal:", event, args)

    def fetch_alias(self):
        self.alias_info = None
        alias = self.config.get('alias')
        if alias:
            alias = str(alias)
            def f():
                self.alias_info = self.contacts.resolve_openalias(alias)
                self.alias_received_signal.emit()
            t = threading.Thread(target=f)
            t.setDaemon(True)
            t.start()

    def close_wallet(self):
        if self.wallet:
            self.print_error('close_wallet', self.wallet.storage.path)
            self.wallet.thread = None

        run_hook('close_wallet', self.wallet)

    def load_wallet(self, wallet):
        wallet.thread = TaskThread(self, self.on_error)
        self.wallet = wallet
        self.wallet.ui_emit_validity_updated = self.slp_validity_signal.emit
        self.update_recently_visited(wallet.storage.path)
        # address used to create a dummy transaction and estimate transaction fee
        self.history_list.update()
        self.address_list.update()
        self.utxo_list.update()
        self.need_update.set()
        # update menus
        self.seed_menu.setEnabled(self.wallet.has_seed())
        self.update_lock_icon()
        self.update_buttons_on_seed()
        self.update_console()
        self.clear_receive_tab()
        self.request_list.update()

        # Set up SLP proxy here -- needs to be done before wallet.enable_slp is called.
        slp_validator_0x01.setup_config(self.config)

        if self.config.get('enable_slp'):
            self.wallet.enable_slp()
            self.slp_history_list.update()
            self.token_list.update()
        else:
            self.wallet.disable_slp()
        self.update_token_type_combo()

        self.tabs.show()
        self.init_geometry()
        if self.config.get('hide_gui') and self.gui_object.tray.isVisible():
            self.hide()
        else:
            self.show()
        self.watching_only_changed()
        self.history_updated_signal.emit() # inform things like address_dialog that there's a new history
        """ If using SLP for the first time, turn it on by default. """
        slp_in_config = self.config.get('enable_slp')
        if slp_in_config is None or slp_in_config == True:
            self.config.set_key('enable_opreturn', False)
            self.message_opreturn_e.setHidden(True)
            self.opreturn_rawhex_cb.setHidden(True)
            self.opreturn_label.setHidden(True)
            self.config.set_key('enable_slp', True)
            self.config.set_key('show_slp_history_tab',True)
            self.config.set_key('show_tokens_tab',True)
            self.toggle_cashaddr(2, True)
            self.update_receive_address_widget()
            self.toggle_tab(self.slp_mgt_tab, 1)
            self.toggle_tab(self.slp_history_tab, 1)
            Address.show_cashaddr(2)
        else:
            self.toggle_cashaddr(1, True)
            self.slp_amount_e.setAmount(0)
            self.slp_amount_e.setText("")
            self.token_type_combo.setCurrentIndex(0)
            self.toggle_tab(self.slp_mgt_tab, 2)
            self.toggle_tab(self.slp_history_tab, 2)
            Address.show_cashaddr(1)
        self.address_list.update()
        self.utxo_list.update()
        self.slp_mgt_tab.update()
        self.slp_history_tab.update()
        self.update_cashaddr_icon()
        run_hook('load_wallet', wallet, self)

    def init_geometry(self):
        winpos = self.wallet.storage.get("winpos-qt")
        try:
            screen = self.app.desktop().screenGeometry()
            assert screen.contains(QRect(*winpos))
            self.setGeometry(*winpos)
        except:
            self.print_error("using default geometry")
            self.setGeometry(100, 100, 840, 400)

    def watching_only_changed(self):
        title = '%s %s  -  %s' % (networks.net.TITLE,
                                  self.wallet.electrum_version,
                                  self.wallet.basename())
        extra = [self.wallet.storage.get('wallet_type', '?')]
        if self.wallet.is_watching_only():
            self.warn_if_watching_only()
            extra.append(_('watching only'))
        title += '  [%s]'% ', '.join(extra)
        self.setWindowTitle(title)
        self.password_menu.setEnabled(self.wallet.can_change_password())
        self.import_privkey_menu.setVisible(self.wallet.can_import_privkey())
        self.import_address_menu.setVisible(self.wallet.can_import_address())
        self.export_menu.setEnabled(self.wallet.can_export())

    def warn_if_watching_only(self):
        if self.wallet.is_watching_only():
            msg = ' '.join([
                _("This wallet is watching-only."),
                _("This means you will not be able to spend Bitcoin Cash with it."),
                _("Make sure you own the seed phrase or the private keys, before you request Bitcoin Cash to be sent to this wallet.")
            ])
            self.show_warning(msg, title=_('Information'))

    def open_wallet(self):
        try:
            wallet_folder = self.get_wallet_folder()
        except FileNotFoundError as e:
            self.show_error(str(e))
            return
        if not os.path.exists(wallet_folder):
            wallet_folder = None
        filename, __ = QFileDialog.getOpenFileName(self, "Select your wallet file", wallet_folder)
        if not filename:
            return
        self.gui_object.new_window(filename)


    def backup_wallet(self):
        path = self.wallet.storage.path
        wallet_folder = os.path.dirname(path)
        filename, __ = QFileDialog.getSaveFileName(self, _('Enter a filename for the copy of your wallet'), wallet_folder)
        if not filename:
            return

        new_path = os.path.join(wallet_folder, filename)
        if new_path != path:
            try:
                # Copy file contents
                shutil.copyfile(path, new_path)

                # Copy file attributes if possible
                # (not supported on targets like Flatpak documents)
                try:
                    shutil.copystat(path, new_path)
                except (IOError, os.error):
                    pass

                self.show_message(_("A copy of your wallet file was created in")+" '%s'" % str(new_path), title=_("Wallet backup created"))
            except (IOError, os.error) as reason:
                self.show_critical(_("Electron Cash was unable to copy your wallet file to the specified location.") + "\n" + str(reason), title=_("Unable to create backup"))

    def update_recently_visited(self, filename):
        recent = self.config.get('recently_open', [])
        try:
            sorted(recent)
        except:
            recent = []
        if filename in recent:
            recent.remove(filename)
        recent.insert(0, filename)
        recent2 = []
        for k in recent:
            if os.path.exists(k):
                recent2.append(k)
        recent = recent2[:5]
        self.config.set_key('recently_open', recent)
        self.recently_visited_menu.clear()
        gui_object = self.gui_object
        for i, k in enumerate(sorted(recent)):
            b = os.path.basename(k)
            def loader(k):
                return lambda: gui_object.new_window(k)
            self.recently_visited_menu.addAction(b, loader(k)).setShortcut(QKeySequence("Ctrl+%d"%(i+1)))
        self.recently_visited_menu.setEnabled(len(recent))

    def get_wallet_folder(self):
        return os.path.dirname(os.path.abspath(self.config.get_wallet_path()))

    def new_wallet(self):
        try:
            wallet_folder = self.get_wallet_folder()
        except FileNotFoundError as e:
            self.show_error(str(e))
            return
        filename = get_new_wallet_name(wallet_folder)
        full_path = os.path.join(wallet_folder, filename)
        self.gui_object.start_new_window(full_path, None)

    def init_menubar(self):
        menubar = QMenuBar()

        file_menu = menubar.addMenu(_("&File"))
        self.recently_visited_menu = file_menu.addMenu(_("&Recently open"))
        file_menu.addAction(_("&Open"), self.open_wallet).setShortcut(QKeySequence.Open)
        file_menu.addAction(_("&New/Restore"), self.new_wallet).setShortcut(QKeySequence.New)
        file_menu.addAction(_("&Save Copy"), self.backup_wallet).setShortcut(QKeySequence.SaveAs)
        file_menu.addAction(_("Delete"), self.remove_wallet)
        file_menu.addSeparator()
        file_menu.addAction(_("&Quit"), self.close)

        wallet_menu = menubar.addMenu(_("&Wallet"))
        wallet_menu.addAction(_("&Information"), self.show_master_public_keys)
        wallet_menu.addSeparator()
        self.password_menu = wallet_menu.addAction(_("&Password"), self.change_password_dialog)
        self.seed_menu = wallet_menu.addAction(_("&Seed"), self.show_seed_dialog)
        self.private_keys_menu = wallet_menu.addMenu(_("&Private keys"))
        self.private_keys_menu.addAction(_("&Sweep"), self.sweep_key_dialog)
        self.import_privkey_menu = self.private_keys_menu.addAction(_("&Import"), self.do_import_privkey)
        self.export_menu = self.private_keys_menu.addAction(_("&Export"), self.export_privkeys_dialog)
        self.import_address_menu = wallet_menu.addAction(_("Import addresses"), self.import_addresses)
        wallet_menu.addSeparator()

        labels_menu = wallet_menu.addMenu(_("&Labels"))
        labels_menu.addAction(_("&Import"), self.do_import_labels)
        labels_menu.addAction(_("&Export"), self.do_export_labels)
        contacts_menu = wallet_menu.addMenu(_("Contacts"))
        contacts_menu.addAction(_("&New"), self.new_contact_dialog)
        contacts_menu.addAction(_("Import"), lambda: self.contact_list.import_contacts())
        contacts_menu.addAction(_("Export"), lambda: self.contact_list.export_contacts())
        invoices_menu = wallet_menu.addMenu(_("Invoices"))
        invoices_menu.addAction(_("Import"), lambda: self.invoice_list.import_invoices())
        hist_menu = wallet_menu.addMenu(_("&History"))
        hist_menu.addAction(_("Plot"), self.plot_history_dialog).setEnabled(plot_history is not None)
        hist_menu.addAction(_("Export"), self.export_history_dialog)

        wallet_menu.addSeparator()
        wallet_menu.addAction(_("Find"), self.toggle_search).setShortcut(QKeySequence("Ctrl+F"))

        def add_toggle_action(view_menu, tab):
            is_shown = self.tabs.indexOf(tab) > -1
            item_name = (_("Hide") if is_shown else _("Show")) + " " + tab.tab_description
            tab.menu_action = view_menu.addAction(item_name, lambda: self.toggle_tab(tab))

        view_menu = menubar.addMenu(_("&View"))
        add_toggle_action(view_menu, self.addresses_tab)
        add_toggle_action(view_menu, self.utxo_tab)
        add_toggle_action(view_menu, self.contacts_tab)
        add_toggle_action(view_menu, self.converter_tab)
        add_toggle_action(view_menu, self.slp_history_tab)
        add_toggle_action(view_menu, self.console_tab)
        add_toggle_action(view_menu, self.slp_mgt_tab)

        tools_menu = menubar.addMenu(_("&Tools"))

        # Settings / Preferences are all reserved keywords in OSX using this as work around
        tools_menu.addAction(_("Electron Cash preferences") if sys.platform == 'darwin' else _("Preferences"), self.settings_dialog)
        gui_object = self.gui_object
        weakSelf = Weak(self)
        tools_menu.addAction(_("&Network"), lambda: gui_object.show_network_dialog(weakSelf))
        tools_menu.addAction(_("Optional &Features"), self.internal_plugins_dialog)
        tools_menu.addAction(_("Installed &Plugins"), self.external_plugins_dialog)
        tools_menu.addSeparator()
        tools_menu.addAction(_("&Sign/verify message"), self.sign_verify_message)
        tools_menu.addAction(_("&Encrypt/decrypt message"), self.encrypt_message)
        tools_menu.addSeparator()
        tools_menu.addAction(_("Upload a file using BFP"), lambda: BitcoinFilesUploadDialog(self, None, True, "Upload a File Using BFP"))
        tools_menu.addAction(_("Download a file using BFP"), lambda: BfpDownloadFileDialog(self,))
        tools_menu.addSeparator()

        paytomany_menu = tools_menu.addAction(_("&Pay to many"), self.paytomany)

        raw_transaction_menu = tools_menu.addMenu(_("&Load transaction"))
        raw_transaction_menu.addAction(_("&From file"), self.do_process_from_file)
        raw_transaction_menu.addAction(_("&From text"), self.do_process_from_text)
        raw_transaction_menu.addAction(_("&From the blockchain"), self.do_process_from_txid)
        raw_transaction_menu.addAction(_("&From QR code"), self.read_tx_from_qrcode)
        self.raw_transaction_menu = raw_transaction_menu
        run_hook('init_menubar_tools', self, tools_menu)

        help_menu = menubar.addMenu(_("&Help"))
        help_menu.addAction(_("&About"), self.show_about)
        help_menu.addAction(_("&Check for updates..."), lambda: self.gui_object.show_update_checker(self))
        help_menu.addAction(_("&Official website"), lambda: webbrowser.open("https://electroncash.org"))
        help_menu.addSeparator()
        help_menu.addAction(_("Documentation"), lambda: webbrowser.open("http://electroncash.readthedocs.io/")).setShortcut(QKeySequence.HelpContents)
        help_menu.addAction(_("&Report Bug"), self.show_report_bug)
        help_menu.addSeparator()
        help_menu.addAction(_("&Donate to server"), self.donate_to_server)

        self.setMenuBar(menubar)

    def donate_to_server(self):
        d = self.network.get_donation_address()
        if d:
            host = self.network.get_parameters()[0]
            self.pay_to_URI('{}:{}?message=donation for {}'
                            .format(networks.net.CASHADDR_PREFIX, d, host))
        else:
            self.show_error(_('No donation address for this server'))

    def show_about(self):
        QMessageBox.about(self, "Electron Cash",
            _("Version")+" %s" % (self.wallet.electrum_version) + "\n\n" +
                _("Electron Cash's focus is speed, with low resource usage and simplifying Bitcoin Cash. You do not need to perform regular backups, because your wallet can be recovered from a secret phrase that you can memorize or write on paper. Startup times are instant because it operates in conjunction with high-performance servers that handle the most complicated parts of the Bitcoin Cash system."  + "\n\n" +
                _("Uses icons from the Icons8 icon pack (icons8.com).")))

    def show_report_bug(self):
        msg = ' '.join([
            _("Please report any bugs as issues on github:<br/>"),
            "<a href=https://github.com/simpleledger/Electron-Cash-SLP/issues>https://github.com/simpleledger/Electron-Cash-SLP/issues</a><br/><br/>",
            _("Before reporting a bug, upgrade to the most recent version of Electron Cash (latest release or git HEAD), and include the version number in your report."),
            _("Try to explain not only what the bug is, but how it occurs.")
         ])
        self.show_message(msg, title="Electron Cash - " + _("Reporting Bugs"), rich_text = True)

    def notify(self, message):
        if self.tray:
            try:
                # this requires Qt 5.9
                self.tray.showMessage("Electron Cash", message, QIcon(":icons/electron_dark_icon.png"), 20000)
            except TypeError:
                self.tray.showMessage("Electron Cash", message, QSystemTrayIcon.Information, 20000)



    # custom wrappers for getOpenFileName and getSaveFileName, that remember the path selected by the user
    def getOpenFileName(self, title, filter = ""):
        directory = self.config.get('io_dir', os.path.expanduser('~'))
        fileName, __ = QFileDialog.getOpenFileName(self, title, directory, filter)
        if fileName and directory != os.path.dirname(fileName):
            self.config.set_key('io_dir', os.path.dirname(fileName), True)
        return fileName

    def getSaveFileName(self, title, filename, filter = ""):
        directory = self.config.get('io_dir', os.path.expanduser('~'))
        path = os.path.join( directory, filename )
        fileName, __ = QFileDialog.getSaveFileName(self, title, path, filter)
        if fileName and directory != os.path.dirname(fileName):
            self.config.set_key('io_dir', os.path.dirname(fileName), True)
        return fileName

    def timer_actions(self):

        # Note this runs in the GUI thread

        if self.need_update.is_set():
            self._update_wallet() # will clear flag when it runs. (also clears labels_need_update as well)

        if self.labels_need_update.is_set():
            self._update_labels() # will clear flag when it runs.

        # resolve aliases
        # FIXME this is a blocking network call that has a timeout of 5 sec
        self.payto_e.resolve()
        # update fee
        if self.require_fee_update:
            self.do_update_fee()
            self.require_fee_update = False

        # hook for other classes to be called here. For example the tx_update_mgr is called here (see TxUpdateMgr.do_check).
        self.on_timer_signal.emit()

    def format_amount(self, x, is_diff=False, whitespaces=False):
        return format_satoshis(x, self.num_zeros, self.decimal_point, is_diff=is_diff, whitespaces=whitespaces)

    def format_amount_and_units(self, amount):
        text = self.format_amount(amount) + ' '+ self.base_unit()
        x = self.fx.format_amount_and_units(amount)
        if text and x:
            text += ' (%s)'%x
        return text

    def format_fee_rate(self, fee_rate):
        return format_fee_satoshis(fee_rate/1000, self.num_zeros) + ' sat/byte'

    def get_decimal_point(self):
        return self.decimal_point

    def base_unit(self):
        assert self.decimal_point in [2, 5, 8]
        if self.decimal_point == 2:
            return 'cash'
        if self.decimal_point == 5:
            return 'mBCH'
        if self.decimal_point == 8:
            return 'BCH'
        raise Exception('Unknown base unit')

    def connect_fields(self, window, btc_e, fiat_e, fee_e):

        def edit_changed(edit):
            if edit.follows:
                return
            edit.setStyleSheet(ColorScheme.DEFAULT.as_stylesheet())
            fiat_e.is_last_edited = (edit == fiat_e)
            amount = edit.get_amount()
            rate = self.fx.exchange_rate() if self.fx else None
            if rate is None or amount is None:
                if edit is fiat_e:
                    btc_e.setText("")
                    if fee_e:
                        fee_e.setText("")
                else:
                    fiat_e.setText("")
            else:
                if edit is fiat_e:
                    btc_e.follows = True
                    btc_e.setAmount(int(amount / PyDecimal(rate) * COIN))
                    btc_e.setStyleSheet(ColorScheme.BLUE.as_stylesheet())
                    btc_e.follows = False
                    if fee_e:
                        window.update_fee()
                else:
                    fiat_e.follows = True
                    fiat_e.setText(self.fx.ccy_amount_str(
                        amount * PyDecimal(rate) / COIN, False))
                    fiat_e.setStyleSheet(ColorScheme.BLUE.as_stylesheet())
                    fiat_e.follows = False

        btc_e.follows = False
        fiat_e.follows = False
        fiat_e.textChanged.connect(partial(edit_changed, fiat_e))
        btc_e.textChanged.connect(partial(edit_changed, btc_e))
        fiat_e.is_last_edited = False

    def update_status(self):
        if not self.wallet:
            return

        icon_dict = ElectrumWindow.status_icon_dict
        if not icon_dict:
            # cache the icons to save on CPU overhead per update_status call
            icon_dict.update({
                "status_disconnected" : QIcon(":icons/status_disconnected.png"),
                "status_waiting" : QIcon(":icons/status_waiting.png"),
                "status_lagging" : QIcon(":icons/status_lagging.png"),
                "status_lagging_fork" : QIcon(":icons/status_lagging_fork.png"),
                "status_connected" : QIcon(":icons/status_connected.png"),
                "status_connected_fork" : QIcon(":icons/status_connected_fork.png"),
                "status_connected_proxy" : QIcon(":icons/status_connected_proxy.png"),
                "status_connected_proxy_fork" : QIcon(":icons/status_connected_proxy_fork.png"),
            })

        if self.network is None or not self.network.is_running():
            text = _("Offline")
            icon = icon_dict["status_disconnected"]

        elif self.network.is_connected():
            server_height = self.network.get_server_height()
            server_lag = self.network.get_local_height() - server_height
            num_chains = len(self.network.get_blockchains())
            # Server height can be 0 after switching to a new server
            # until we get a headers subscription request response.
            # Display the synchronizing message in that case.
            if not self.wallet.up_to_date or server_height == 0:
                text = _("Synchronizing...")
                icon = icon_dict["status_waiting"]
            elif server_lag > 1:
                text = _("Server is lagging ({} blocks)").format(server_lag)
                icon = icon_dict["status_lagging"] if num_chains <= 1 else icon_dict["status_lagging_fork"]
            else:
                text = ""
                token_id = self.wallet.send_slpTokenId
                try:
                    d = self.wallet.token_types[token_id]
                except (AttributeError, KeyError):
                    pass
                else:
                    bal = format_satoshis_nofloat(self.wallet.get_slp_token_balance(token_id)[0],
                                                  decimal_point=d['decimals'],)
                    text += "%s Token Balance: %s; "%(d['name'], bal)
                c, u, x = self.wallet.get_balance()
                text +=  _("BCH Balance" ) + ": %s "%(self.format_amount_and_units(c))
                if u:
                    text +=  " [%s unconfirmed]"%(self.format_amount(u, True).strip())
                if x:
                    text +=  " [%s unmatured]"%(self.format_amount(x, True).strip())

                # append fiat balance and price
                if self.fx.is_enabled():
                    text += self.fx.get_fiat_status_text(c + u + x,
                        self.base_unit(), self.get_decimal_point()) or ''
                n_unverif = len(self.wallet.get_unverified_txs())
                if n_unverif >= 10:
                    # if there are lots left to verify, display this informative text
                    text += " " + ( _("[%d unverified TXs]") % n_unverif )
                if not self.network.proxy:
                    icon = icon_dict["status_connected"] if num_chains <= 1 else icon_dict["status_connected_fork"]
                else:
                    icon = icon_dict["status_connected_proxy"] if num_chains <= 1 else icon_dict["status_connected_proxy_fork"]
        else:
            text = _("Not connected")
            icon = icon_dict["status_disconnected"]

        self.tray.setToolTip("%s (%s)" % (text, self.wallet.basename()))
        self.balance_label.setText(text)
        addr_format = self.config.get('addr_format', 1)
        self.setAddrFormatText(addr_format)
        self.status_button.setIcon( icon )

    def update_wallet(self):
        self.need_update.set() # will enqueue an _update_wallet() call in at most 0.5 seconds from now.

    def _update_wallet(self):
        ''' Called by self.timer_actions every 0.5 secs if need_update flag is set.
            Note that the flag is actually cleared by update_tabs.'''
        self.update_status()
        if self.wallet.up_to_date or not self.network or not self.network.is_connected():
            self.update_tabs()

    @rate_limited(1.0, classlevel=True, ts_after=True) # Limit tab updates to no more than 1 per second, app-wide. Multiple calls across instances will be collated into 1 deferred series of calls (1 call per extant instance)
    def update_tabs(self):
        if self.cleaned_up: return
        self.history_list.update()
        self.request_list.update()
        self.address_list.update()
        self.utxo_list.update()
        self.contact_list.update()
        self.invoice_list.update()
        self.update_completions()
<<<<<<< HEAD
        if self.config.get('enable_slp'):
            self.slp_history_list.update()
            self.token_list.update()
=======
>>>>>>> 207ad534
        self.history_updated_signal.emit() # inform things like address_dialog that there's a new history, also clears self.tx_update_mgr.verif_q
        self.need_update.clear() # clear flag
        if self.labels_need_update.is_set():
            # if flag was set, might as well declare the labels updated since they necessarily were due to a full update.
            self.labels_updated_signal.emit() # just in case client code was waiting for this signal to proceed.
            self.labels_need_update.clear() # clear flag

    def update_labels(self):
        self.labels_need_update.set() # will enqueue an _update_labels() call in at most 0.5 seconds from now

    @rate_limited(1.0)
    def _update_labels(self):
        ''' Called by self.timer_actions every 0.5 secs if labels_need_update flag is set. '''
        if self.cleaned_up: return
        self.history_list.update_labels()
        self.address_list.update_labels()
        self.utxo_list.update_labels()
        self.update_completions()
        self.labels_updated_signal.emit()
        self.labels_need_update.clear() # clear flag

    def create_history_tab(self):
        from .history_list import HistoryList
        self.history_list = l = HistoryList(self)
        l.searchable_list = l
        return l

    def create_slp_history_tab(self):
        from .slp_history_list import HistoryList
        self.slp_history_list = l = HistoryList(self)
        return self.create_list_tab(l)

    def show_address(self, addr):
        from . import address_dialog
        d = address_dialog.AddressDialog(self, addr)
        d.exec_()

    def show_transaction(self, tx, tx_desc = None):
        '''tx_desc is set only for txs created in the Send tab'''
        show_transaction(tx, self, tx_desc)

    def create_receive_tab(self):
        # A 4-column grid layout.  All the stretch is in the last column.
        # The exchange rate plugin adds a fiat widget in column 2
        self.receive_grid = grid = QGridLayout()
        grid.setSpacing(8)
        grid.setColumnStretch(3, 1)

        self.receive_address = None
        self.receive_address_e = ButtonsLineEdit()
        self.receive_address_e.addCopyButton(self.app)
        self.receive_address_e.setReadOnly(True)
        msg = _('Bitcoin Cash address where the payment should be received. Note that each payment request uses a different Bitcoin Cash address.')
        self.receive_address_label = HelpLabel(_('Receiving address'), msg)
        self.receive_address_e.textChanged.connect(self.update_receive_qr)
        self.receive_address_e.setFocusPolicy(Qt.NoFocus)
        self.cashaddr_toggled_signal.connect(self.update_receive_address_widget)
        grid.addWidget(self.receive_address_label, 0, 0)
        grid.addWidget(self.receive_address_e, 0, 1, 1, -1)

        self.receive_message_e = QLineEdit()
        grid.addWidget(QLabel(_('Description')), 1, 0)
        grid.addWidget(self.receive_message_e, 1, 1, 1, -1)
        self.receive_message_e.textChanged.connect(self.update_receive_qr)

        self.receive_amount_e = BTCAmountEdit(self.get_decimal_point)
        grid.addWidget(QLabel(_('Requested amount')), 2, 0)
        grid.addWidget(self.receive_amount_e, 2, 1)
        self.receive_amount_e.textChanged.connect(self.update_receive_qr)

        self.fiat_receive_e = AmountEdit(self.fx.get_currency if self.fx else '')
        if not self.fx or not self.fx.is_enabled():
            self.fiat_receive_e.setVisible(False)
        grid.addWidget(self.fiat_receive_e, 2, 2, Qt.AlignLeft)
        self.connect_fields(self, self.receive_amount_e, self.fiat_receive_e, None)

        self.expires_combo = QComboBox()
        self.expires_combo.addItems([i[0] for i in expiration_values])
        self.expires_combo.setCurrentIndex(3)
        self.expires_combo.setFixedWidth(self.receive_amount_e.width())
        msg = ' '.join([
            _('Expiration date of your request.'),
            _('This information is seen by the recipient if you send them a signed payment request.'),
            _('Expired requests have to be deleted manually from your list, in order to free the corresponding Bitcoin Cash addresses.'),
            _('The Bitcoin Cash address never expires and will always be part of this Electron Cash wallet.'),
        ])
        grid.addWidget(HelpLabel(_('Request expires'), msg), 3, 0)
        grid.addWidget(self.expires_combo, 3, 1)
        self.expires_label = QLineEdit('')
        self.expires_label.setReadOnly(1)
        self.expires_label.setFocusPolicy(Qt.NoFocus)
        self.expires_label.hide()
        grid.addWidget(self.expires_label, 3, 1)

        self.save_request_button = QPushButton(_('Save'))
        self.save_request_button.clicked.connect(self.save_payment_request)

        self.new_request_button = QPushButton(_('New'))
        self.new_request_button.clicked.connect(self.new_payment_request)

        self.receive_qr = QRCodeWidget(fixedSize=200)
        self.receive_qr.mouseReleaseEvent = lambda x: self.toggle_qr_window()
        self.receive_qr.enterEvent = lambda x: self.app.setOverrideCursor(QCursor(Qt.PointingHandCursor))
        self.receive_qr.leaveEvent = lambda x: self.app.setOverrideCursor(QCursor(Qt.ArrowCursor))

        self.receive_buttons = buttons = QHBoxLayout()
        buttons.addStretch(1)
        buttons.addWidget(self.save_request_button)
        buttons.addWidget(self.new_request_button)
        grid.addLayout(buttons, 4, 1, 1, 2)

        self.receive_requests_label = QLabel(_('Requests'))

        from .request_list import RequestList
        self.request_list = RequestList(self)
        self.request_list.chkVisible()

        # layout
        vbox_g = QVBoxLayout()
        vbox_g.addLayout(grid)
        vbox_g.addStretch()

        hbox = QHBoxLayout()
        hbox.addLayout(vbox_g)
        hbox.addWidget(self.receive_qr)

        w = QWidget()
        w.searchable_list = self.request_list
        vbox = QVBoxLayout(w)
        vbox.addLayout(hbox)
        vbox.addStretch(1)
        vbox.addWidget(self.receive_requests_label)
        vbox.addWidget(self.request_list)
        vbox.setStretchFactor(self.request_list, 1000)

        return w


    def delete_payment_request(self, addr):
        self.wallet.remove_payment_request(addr, self.config)
        self.request_list.update()
        self.clear_receive_tab()

    def get_request_URI(self, addr):
        req = self.wallet.receive_requests[addr]
        message = self.wallet.labels.get(addr.to_storage_string(), '')
        amount = req['amount']
        URI = web.create_URI(addr, amount, message)
        if req.get('time'):
            URI += "&time=%d"%req.get('time')
        if req.get('exp'):
            URI += "&exp=%d"%req.get('exp')
        if req.get('name') and req.get('sig'):
            sig = bfh(req.get('sig'))
            sig = bitcoin.base_encode(sig, base=58)
            URI += "&name=" + req['name'] + "&sig="+sig
        return str(URI)


    def sign_payment_request(self, addr):
        alias = self.config.get('alias')
        alias_privkey = None
        if alias and self.alias_info:
            alias_addr, alias_name, validated = self.alias_info
            if alias_addr:
                if self.wallet.is_mine(alias_addr):
                    msg = _('This payment request will be signed.') + '\n' + _('Please enter your password')
                    password = self.password_dialog(msg)
                    if password:
                        try:
                            self.wallet.sign_payment_request(addr, alias, alias_addr, password)
                        except Exception as e:
                            self.show_error(str(e))
                            return
                    else:
                        return
                else:
                    return

    def save_payment_request(self):
        if not self.receive_address:
            self.show_error(_('No receiving address'))
        amount = self.receive_amount_e.get_amount()
        message = self.receive_message_e.text()
        if not message and not amount:
            self.show_error(_('No message or amount'))
            return False
        i = self.expires_combo.currentIndex()
        expiration = list(map(lambda x: x[1], expiration_values))[i]
        req = self.wallet.make_payment_request(self.receive_address, amount,
                                               message, expiration)
        self.wallet.add_payment_request(req, self.config)
        self.sign_payment_request(self.receive_address)
        self.request_list.update()
        self.address_list.update()
        self.save_request_button.setEnabled(False)

    def view_and_paste(self, title, msg, data):
        dialog = WindowModalDialog(self.top_level_window(), title)
        vbox = QVBoxLayout()
        label = QLabel(msg)
        label.setWordWrap(True)
        vbox.addWidget(label)
        pr_e = ShowQRTextEdit(text=data)
        vbox.addWidget(pr_e)
        vbox.addLayout(Buttons(CopyCloseButton(pr_e.text, self.app, dialog)))
        dialog.setLayout(vbox)
        dialog.exec_()

    def export_payment_request(self, addr):
        r = self.wallet.receive_requests[addr]
        pr = paymentrequest.serialize_request(r).SerializeToString()
        name = r['id'] + '.bip70'
        fileName = self.getSaveFileName(_("Select where to save your payment request"), name, "*.bip70")
        if fileName:
            with open(fileName, "wb+") as f:
                f.write(util.to_bytes(pr))
            self.show_message(_("Request saved successfully"))
            self.saved = True

    def new_payment_request(self):
        addr = self.wallet.get_unused_address()
        if addr is None:
            if not self.wallet.is_deterministic():
                msg = [
                    _('No more addresses in your wallet.'),
                    _('You are using a non-deterministic wallet, which cannot create new addresses.'),
                    _('If you want to create new addresses, use a deterministic wallet instead.')
                   ]
                self.show_message(' '.join(msg))
                return
            if not self.question(_("Warning: The next address will not be recovered automatically if you restore your wallet from seed; you may need to add it manually.\n\nThis occurs because you have too many unused addresses in your wallet. To avoid this situation, use the existing addresses first.\n\nCreate anyway?")):
                return
            addr = self.wallet.create_new_address(False)
        self.set_receive_address(addr)
        self.expires_label.hide()
        self.expires_combo.show()
        self.new_request_button.setEnabled(False)
        self.receive_message_e.setFocus(1)

    def set_receive_address(self, addr):
        self.receive_address = addr
        self.receive_message_e.setText('')
        self.receive_amount_e.setAmount(None)
        self.update_receive_address_widget()

    def update_receive_address_widget(self):
        text = ''
        if self.receive_address:
            text = self.receive_address.to_full_ui_string()
        self.receive_address_e.setText(text)

    def clear_receive_tab(self):
        self.expires_label.hide()
        self.expires_combo.show()
        self.set_receive_address(self.wallet.get_receiving_address())

    def toggle_qr_window(self):
        from . import qrwindow
        if not self.qr_window:
            self.qr_window = qrwindow.QR_Window()
            self.qr_window.setVisible(True)
            self.qr_window_geometry = self.qr_window.geometry()
        else:
            if not self.qr_window.isVisible():
                self.qr_window.setVisible(True)
                self.qr_window.setGeometry(self.qr_window_geometry)
            else:
                self.qr_window_geometry = self.qr_window.geometry()
                self.qr_window.setVisible(False)
        self.update_receive_qr()

    def show_send_tab(self):
        self.tabs.setCurrentIndex(self.tabs.indexOf(self.send_tab))

    def show_receive_tab(self):
        self.tabs.setCurrentIndex(self.tabs.indexOf(self.receive_tab))

    def receive_at(self, addr):
        self.receive_address = addr
        self.show_receive_tab()
        self.new_request_button.setEnabled(True)
        self.update_receive_address_widget()

    def update_receive_qr(self):
        amount = self.receive_amount_e.get_amount()
        message = self.receive_message_e.text()
        self.save_request_button.setEnabled((amount is not None) or (message != ""))
        uri = web.create_URI(self.receive_address, amount, message)
        self.receive_qr.setData(uri)
        if self.qr_window and self.qr_window.isVisible():
            self.qr_window.set_content(self, self.receive_address_e.text(), amount,
                                       message, uri)


    def on_slptok(self):
        token_id = self.token_type_combo.currentData()
        self.wallet.send_slpTokenId = token_id
        self.payto_e.check_text()
        if token_id is None:
            self.amount_e.setAmount(0)
            self.amount_e.setText("")
            self.max_button.setEnabled(True)
            self.amount_e.setFrozen(False)

            self.slp_amount_e.setHidden(True)
            self.slp_max_button.setHidden(True)
            self.slp_amount_label.setHidden(True)
        else:
            self.max_button.setEnabled(False)
            self.is_max = False
            self.amount_e.setAmount(546)
            self.amount_e.setFrozen(True)

            self.slp_amount_e.setHidden(False)
            self.slp_max_button.setHidden(False)
            self.slp_amount_label.setHidden(False)
            tok = self.wallet.token_types[self.wallet.send_slpTokenId]
            self.slp_amount_e.set_token(tok['name'],tok['decimals'])
            self.slp_amount_changed()
        self.update_status()

    def create_send_tab(self):
        # A 4-column grid layout.  All the stretch is in the last column.
        # The exchange rate plugin adds a fiat widget in column 2
        self.send_grid = grid = QGridLayout()
        grid.setSpacing(8)
        grid.setColumnStretch(3, 1)

        from .paytoedit import PayToEdit
        self.amount_e = BTCAmountEdit(self.get_decimal_point)

        self.slp_amount_e = SLPAmountEdit('tokens', 0)

        self.token_type_combo = QComboBox()
        self.token_type_combo.setFixedWidth(200)
        self.token_type_combo.currentIndexChanged.connect(self.on_slptok)
        self.payto_e = PayToEdit(self)
        self.payto_e.parent=self

        msg = _('Recipient of the funds.') + '\n\n'\
              + _('You may enter a Bitcoin Cash address, a label from your list of contacts (a list of completions will be proposed), or an alias (email-like address that forwards to a Bitcoin Cash address)')
        payto_label = HelpLabel(_('Pay to'), msg)
        grid.addWidget(payto_label, 1, 0)
        grid.addWidget(self.payto_e, 1, 1, 1, -1)

        completer = QCompleter()
        completer.setCaseSensitivity(False)
        self.payto_e.setCompleter(completer)
        completer.setModel(self.completions)

        msg = _('Description of the transaction (not mandatory).') + '\n\n'\
              + _('The description is not sent to the recipient of the funds. It is stored in your wallet file, and displayed in the \'History\' tab.')
        description_label = HelpLabel(_('Description'), msg)
        grid.addWidget(description_label, 2, 0)
        self.message_e = MyLineEdit()
        grid.addWidget(self.message_e, 2, 1, 1, -1)

        msg_opreturn = ( _('OP_RETURN data (optional).') + '\n\n'
                        + _('Posts a PERMANENT note to the BCH blockchain as part of this transaction.')
                        + '\n\n' + _('If you specify OP_RETURN text, you may leave the \'Pay to\' field blank.') )
        self.opreturn_label = HelpLabel(_('OP_RETURN'), msg_opreturn)
        grid.addWidget(self.opreturn_label,  3, 0)
        self.message_opreturn_e = MyLineEdit()
        hbox = QHBoxLayout()
        hbox.addWidget(self.message_opreturn_e)
        self.opreturn_rawhex_cb = QCheckBox(_('Raw hex script'))
        self.opreturn_rawhex_cb.setToolTip(_('If unchecked, the textbox contents are UTF8-encoded into a single-push script: <tt>OP_RETURN PUSH &lt;text&gt;</tt>. If checked, the text contents will be interpreted as a raw hexadecimal script to be appended after the OP_RETURN opcode: <tt>OP_RETURN &lt;script&gt;</tt>.'))
        hbox.addWidget(self.opreturn_rawhex_cb)
        grid.addLayout(hbox,  3 , 1, 1, -1)

        if not self.config.get('enable_opreturn'):
            self.message_opreturn_e.setText("")
            self.message_opreturn_e.setHidden(True)
            self.opreturn_rawhex_cb.setHidden(True)
            self.opreturn_label.setHidden(True)



        self.from_label = QLabel(_('From'))
        grid.addWidget(self.from_label, 4, 0)
        self.from_list = MyTreeWidget(self, self.from_list_menu, ['',''])
        self.from_list.setHeaderHidden(True)
        self.from_list.setMaximumHeight(80)
        grid.addWidget(self.from_list, 4, 1, 1, -1)
        self.set_pay_from([])

        msg = _('Amount to be sent.') + '\n\n' \
              + _('The amount will be displayed in red if you do not have enough funds in your wallet.') + ' ' \
              + _('Note that if you have frozen some of your addresses, the available funds will be lower than your total balance.') + '\n\n' \
              + _('Keyboard shortcut: type "!" to send all your coins.')
        amount_label = HelpLabel(_('Amount'), msg)
        grid.addWidget(amount_label, 5, 0)
        grid.addWidget(self.amount_e, 5, 1)




        self.fiat_send_e = AmountEdit(self.fx.get_currency if self.fx else '')
        if not self.fx or not self.fx.is_enabled():
            self.fiat_send_e.setVisible(False)
        grid.addWidget(self.fiat_send_e, 5, 2)
        self.amount_e.frozen.connect(
            lambda: self.fiat_send_e.setFrozen(self.amount_e.isReadOnly()))

        self.max_button = EnterButton(_("Max"), self.spend_max)
        self.max_button.setFixedWidth(140)
        grid.addWidget(self.max_button, 5, 3)
        hbox = QHBoxLayout()
        hbox.addStretch(1)
        grid.addLayout(hbox, 5, 4)

        msg = _('Bitcoin Cash transactions are in general not free. A transaction fee is paid by the sender of the funds.') + '\n\n'\
              + _('The amount of fee can be decided freely by the sender. However, transactions with low fees take more time to be processed.') + '\n\n'\
              + _('A suggested fee is automatically added to this field. You may override it. The suggested fee increases with the size of the transaction.')
        self.fee_e_label = HelpLabel(_('Fee'), msg)

        def fee_cb(dyn, pos, fee_rate):
            if dyn:
                self.config.set_key('fee_level', pos, False)
            else:
                self.config.set_key('fee_per_kb', fee_rate, False)
            self.spend_max() if self.is_max else self.update_fee()

        self.fee_slider = FeeSlider(self, self.config, fee_cb)
        self.fee_slider.setFixedWidth(140)

        self.fee_custom_lbl = HelpLabel(self.get_custom_fee_text(),
                                        _('This is the fee rate that will be used for this transaction.')
                                        + "\n\n" + _('It is calculated from the Custom Fee Rate in preferences, but can be overridden from the manual fee edit on this form (if enabled).')
                                        + "\n\n" + _('Generally, a fee of 1.0 sats/B is a good minimal rate to ensure your transaction will make it into the next block.'))
        self.fee_custom_lbl.setFixedWidth(140)

        self.fee_slider_mogrifier()

        self.fee_e = BTCAmountEdit(self.get_decimal_point)
        if not self.config.get('show_fee', False):
            self.fee_e.setVisible(False)
        self.fee_e.textEdited.connect(self.update_fee)
        # This is so that when the user blanks the fee and moves on,
        # we go back to auto-calculate mode and put a fee back.
        self.fee_e.editingFinished.connect(self.update_fee)
        self.connect_fields(self, self.amount_e, self.fiat_send_e, self.fee_e)


        msg = _('Amount to be sent.') + '\n\n' \
              + _('The amount will be displayed in red if you do not have enough funds in your wallet.') + ' ' \
              + _('Note that if you have frozen some of your addresses, the available funds will be lower than your total balance.') + '\n\n' \
              + _('Keyboard shortcut: type "!" to send all your coins.')
        self.slp_amount_label = HelpLabel(_('Token amount'), msg)
        grid.addWidget(self.slp_amount_label, 6, 0)
        grid.addWidget(self.slp_amount_e, 6, 1)

        self.slp_max_button = EnterButton(_("Max"), self.slp_spend_max)
        self.slp_max_button.setFixedWidth(140)
        grid.addWidget(self.slp_max_button, 6, 3)

        msg = _('Token Amount to be sent.') + '\n\n' \
              + _("To enable make sure 'Address Mode' is set to SLP.") + '\n\n' \
              + _('The amount will be displayed in red if you do not have enough funds in your wallet.') + ' ' \
              + _('Note that if you have frozen some of your addresses, the available funds will be lower than your total balance.') + '\n\n' \
              + _('Keyboard shortcut: type "!" to send all your coins.')
        self.slp_token_type_label = HelpLabel(_('Token Type'), msg)
        grid.addWidget(self.slp_token_type_label, 7, 0)
        grid.addWidget(self.token_type_combo, 7, 1)


        if self.config.get('enable_slp') == False:
            self.slp_amount_label.setHidden(True)
            self.slp_token_type_label.setHidden(True)
            self.token_type_combo.setHidden(True)
            self.slp_amount_e.setAmount(0)
            self.slp_amount_e.setText("")
            self.slp_amount_e.setHidden(True)
            self.slp_max_button.setHidden(True)

        grid.addWidget(self.fee_e_label, 8, 0)
        grid.addWidget(self.fee_slider, 8, 1)
        grid.addWidget(self.fee_custom_lbl, 8, 1)
        grid.addWidget(self.fee_e, 8, 2)

        self.preview_button = EnterButton(_("Preview"), self.do_preview)
        self.preview_button.setToolTip(_('Display the details of your transactions before signing it.'))
        self.send_button = EnterButton(_("Send"), self.do_send)
        self.clear_button = EnterButton(_("Clear"), self.do_clear)
        buttons = QHBoxLayout()
        buttons.addStretch(1)
        buttons.addWidget(self.clear_button)
        buttons.addWidget(self.preview_button)
        buttons.addWidget(self.send_button)
        grid.addLayout(buttons, 9, 1, 1, 3)

        self.amount_e.shortcut.connect(self.spend_max)
        self.payto_e.textChanged.connect(self.update_fee)
        self.amount_e.textEdited.connect(self.update_fee)
        self.slp_amount_e.textEdited.connect(self.update_fee)
        self.message_opreturn_e.textEdited.connect(self.update_fee)
        self.message_opreturn_e.textChanged.connect(self.update_fee)
        self.message_opreturn_e.editingFinished.connect(self.update_fee)
        self.opreturn_rawhex_cb.stateChanged.connect(self.update_fee)

        def reset_max(t):
            self.is_max = False
            self.max_button.setEnabled(not bool(t))
        self.amount_e.textEdited.connect(reset_max)
        self.fiat_send_e.textEdited.connect(reset_max)

        def entry_changed():
            text = ""
            if self.not_enough_funds:
                amt_color, fee_color = ColorScheme.RED, ColorScheme.RED
                text = _( "Not enough funds" )
                c, u, x = self.wallet.get_frozen_balance()
                if c+u+x:
                    text += ' (' + self.format_amount(c+u+x).strip() + ' ' + self.base_unit() + ' ' +_("are frozen") + ')'

            elif self.fee_e.isModified():
                amt_color, fee_color = ColorScheme.DEFAULT, ColorScheme.DEFAULT
            elif self.amount_e.isModified():
                amt_color, fee_color = ColorScheme.DEFAULT, ColorScheme.BLUE
            else:
                amt_color, fee_color = ColorScheme.BLUE, ColorScheme.BLUE
            opret_color = ColorScheme.DEFAULT
            if self.op_return_toolong:
                opret_color = ColorScheme.RED
                text = _("OP_RETURN message too large, needs to be under 220 bytes") + (", " if text else "") + text

            self.statusBar().showMessage(text)
            self.amount_e.setStyleSheet(amt_color.as_stylesheet())
            self.fee_e.setStyleSheet(fee_color.as_stylesheet())
            self.message_opreturn_e.setStyleSheet(opret_color.as_stylesheet())

        self.amount_e.textChanged.connect(entry_changed)
        self.fee_e.textChanged.connect(entry_changed)
        self.message_opreturn_e.textChanged.connect(entry_changed)
        self.message_opreturn_e.textEdited.connect(entry_changed)
        self.message_opreturn_e.editingFinished.connect(entry_changed)
        self.opreturn_rawhex_cb.stateChanged.connect(entry_changed)

        self.slp_amount_e.textChanged.connect(self.slp_amount_changed)

        self.invoices_label = QLabel(_('Invoices'))
        from .invoice_list import InvoiceList
        self.invoice_list = InvoiceList(self)
        self.invoice_list.chkVisible()

        vbox0 = QVBoxLayout()
        vbox0.addLayout(grid)
        hbox = QHBoxLayout()
        hbox.addLayout(vbox0)
        w = QWidget()
        vbox = QVBoxLayout(w)
        vbox.addLayout(hbox)
        vbox.addStretch(1)
        vbox.addWidget(self.invoices_label)
        vbox.addWidget(self.invoice_list)
        vbox.setStretchFactor(self.invoice_list, 1000)
        w.searchable_list = self.invoice_list
        run_hook('create_send_tab', grid)
        return w

    def slp_amount_changed(self):
        not_enough_funds_slp = False
        if self.wallet.send_slpTokenId is not None:
            try:
                total_token_out = self.slp_amount_e.get_amount()
                if total_token_out is not None and total_token_out > self.wallet.get_slp_token_balance(self.wallet.send_slpTokenId)[0]:
                    not_enough_funds_slp = True
            except ValueError:
                pass

        text = ""
        if not_enough_funds_slp: #self.not_enough_funds_slp:
            amt_color, fee_color = ColorScheme.RED, ColorScheme.RED
            text = _( "Not enough funds for selected token")
        elif self.slp_amount_e.isModified():
            amt_color, fee_color = ColorScheme.DEFAULT, ColorScheme.BLUE
        else:
            amt_color, fee_color = ColorScheme.BLUE, ColorScheme.BLUE
        opret_color = ColorScheme.DEFAULT

        try:
            if self.slp_amount_e.get_amount() > (2 ** 64) - 1:
                amt_color, fee_color = ColorScheme.RED, ColorScheme.RED
                maxqty = format_satoshis_plain_nofloat((2 ** 64) - 1, self.wallet.token_types.get(self.wallet.send_slpTokenId)['decimals'])
                text = _("Token output quantity is too large. Maximum %s.")%(maxqty,)
        except TypeError:
            pass

        self.statusBar().showMessage(text)
        self.slp_amount_e.setStyleSheet(amt_color.as_stylesheet())

    def spend_max(self):
        self.is_max = True
        self.do_update_fee()

    def slp_spend_max(self):
        self.slp_amount_e.setAmount(self.wallet.get_slp_token_balance(self.wallet.send_slpTokenId)[0])

    def update_fee(self):
        self.require_fee_update = True

    def get_payto_or_dummy(self):
        r = self.payto_e.get_recipient()
        if r:
            return r
        return (TYPE_ADDRESS, self.wallet.dummy_address())

    def get_custom_fee_text(self, fee_rate = None):
        if not self.config.has_custom_fee_rate():
            return ""
        else:
            if fee_rate is None: fee_rate = self.config.custom_fee_rate() / 1000.0
            return str(round(fee_rate*100)/100) + " sats/B"

    @staticmethod
    def output_for_opreturn_stringdata(op_return):
        if not isinstance(op_return, str):
            raise OPReturnError('OP_RETURN parameter needs to be of type str!')
        pushes = op_return.split('<push>')
        script = "OP_RETURN"
        for data in pushes:
            if data.startswith("<hex>"):
                data = data.replace("<hex>", "")
            elif data.startswith("<empty>"):
                pass
            else:
                data = data.encode('utf-8').hex()
            script = script + " " + data
        scriptBuffer = ScriptOutput.from_string(script)
        if len(scriptBuffer.script) > 223:
            raise OPReturnTooLarge(_("OP_RETURN message too large, needs to be under 220 bytes"))
        amount = 0
        return (TYPE_SCRIPT, scriptBuffer, amount)

    @staticmethod
    def output_for_opreturn_rawhex(op_return):
        if not isinstance(op_return, str):
            raise OPReturnError('OP_RETURN parameter needs to be of type str!')
        if op_return == 'empty':
            op_return = ''
        try:
            op_return_script = b'\x6a' + bytes.fromhex(op_return.strip())
        except ValueError:
            raise OPReturnError(_('OP_RETURN script expected to be hexadecimal bytes'))
        if len(op_return_script) > 223:
            raise OPReturnTooLarge(_("OP_RETURN script too large, needs to be under 223 bytes"))
        amount = 0
        return (TYPE_SCRIPT, ScriptOutput(op_return_script), amount)

    def do_update_fee(self):
        '''Recalculate the fee.  If the fee was manually input, retain it, but
        still build the TX to see if there are enough funds.
        '''
        freeze_fee = (self.fee_e.isModified()
                      and (self.fee_e.text() or self.fee_e.hasFocus()))
        amount = '!' if self.is_max else self.amount_e.get_amount()
        fee_rate = None
        if amount is None:
            if not freeze_fee:
                self.fee_e.setAmount(None)
            self.not_enough_funds = False
            self.statusBar().showMessage('')
        else:
            fee = self.fee_e.get_amount() if freeze_fee else None
            outputs = self.payto_e.get_outputs(self.is_max)
            if not outputs:
                _type, addr = self.get_payto_or_dummy()
                outputs = [(_type, addr, amount)]
            try:
                opreturn_message = self.message_opreturn_e.text() if self.config.get('enable_opreturn') else None
                if self.wallet.send_slpTokenId is None and (opreturn_message != '' and opreturn_message is not None):
                    if self.opreturn_rawhex_cb.isChecked():
                        outputs.insert(0, self.output_for_opreturn_rawhex(opreturn_message))
                    else:
                        outputs.insert(0, self.output_for_opreturn_stringdata(opreturn_message))
                elif self.wallet.send_slpTokenId is None:
                    pass
                elif self.config.get('enable_slp'):
                    amt = self.slp_amount_e.get_amount()
                    if self.slp_amount_e.text() == '!':
                        self.slp_amount_e.setAmount(self.wallet.get_slp_token_balance(self.wallet.send_slpTokenId)[0])
                    token_outputs = [ amt ]
                    token_change = self.wallet.get_slp_token_balance(self.wallet.send_slpTokenId)[0] - amt
                    if token_change > 0:
                        token_outputs.append(token_change)
                        _type, addr = self.get_payto_or_dummy()
                        outputs.append((_type, addr, 546))
                    slp_op_return_msg = slp.buildSendOpReturnOutput_V1(self.wallet.send_slpTokenId, token_outputs)
                    outputs.insert(0, slp_op_return_msg)
                tx = self.wallet.make_unsigned_transaction(self.get_coins(isInvoice = False), outputs, self.config, fee)
                self.not_enough_funds = False
                self.not_enough_funds_slp = False
                self.op_return_toolong = False
            except NotEnoughFunds:
                self.not_enough_funds = True
                if not freeze_fee:
                    self.fee_e.setAmount(None)
                return
            except NotEnoughFundsSlp:
                self.not_enough_funds_slp = True
                return
            except OPReturnTooLarge:
                self.op_return_toolong = True
                return
            except OPReturnError as e:
                self.statusBar().showMessage(str(e))
                return
            except BaseException:
                return

            if not freeze_fee:
                fee = None if self.not_enough_funds else tx.get_fee()
                self.fee_e.setAmount(fee)

            if self.is_max:
                amount = tx.output_value()
                self.amount_e.setAmount(amount)
            if fee is not None:
                fee_rate = fee / tx.estimated_size()
        self.fee_slider_mogrifier(self.get_custom_fee_text(fee_rate))

    def fee_slider_mogrifier(self, text = None):
        fee_slider_hidden = self.config.has_custom_fee_rate()
        self.fee_slider.setHidden(fee_slider_hidden)
        self.fee_custom_lbl.setHidden(not fee_slider_hidden)
        if text is not None: self.fee_custom_lbl.setText(text)

    def from_list_delete(self, item):
        i = self.from_list.indexOfTopLevelItem(item)
        self.pay_from.pop(i)
        self.redraw_from_list()
        self.update_fee()

    def from_list_menu(self, position):
        item = self.from_list.itemAt(position)
        menu = QMenu()
        menu.addAction(_("Remove"), lambda: self.from_list_delete(item))
        menu.exec_(self.from_list.viewport().mapToGlobal(position))

    def set_pay_from(self, coins):
        self.pay_from = list(coins)
        self.redraw_from_list()

    def redraw_from_list(self):
        self.from_list.clear()
        self.from_label.setHidden(len(self.pay_from) == 0)
        self.from_list.setHidden(len(self.pay_from) == 0)

        def format(x):
            h = x['prevout_hash']
            return '{}...{}:{:d}\t{}'.format(h[0:10], h[-10:],
                                             x['prevout_n'], x['address'])

        for item in self.pay_from:
            self.from_list.addTopLevelItem(QTreeWidgetItem( [format(item), self.format_amount(item['value']) ]))

    def get_contact_payto(self, key):
        _type, label = self.contacts.get(key)
        return label + '  <' + key + '>' if _type == 'address' else key

    def update_completions(self):
        l = [self.get_contact_payto(key) for key in self.contacts.keys()]
        self.completions.setStringList(l)

    def protected(func):
        '''Password request wrapper.  The password is passed to the function
        as the 'password' named argument.  "None" indicates either an
        unencrypted wallet, or the user cancelled the password request.
        An empty input is passed as the empty string.'''
        def request_password(self, *args, **kwargs):
            parent = self.top_level_window()
            password = None
            while self.wallet.has_password():
                password = self.password_dialog(parent=parent)
                if password is None:
                    # User cancelled password input
                    return
                try:
                    self.wallet.check_password(password)
                    break
                except Exception as e:
                    self.show_error(str(e), parent=parent)
                    continue

            kwargs['password'] = password
            return func(self, *args, **kwargs)
        return request_password

    def read_send_tab(self, preview=False):
        outputs = []
        token_outputs = []
        opreturn_message = self.message_opreturn_e.text() if self.config.get('enable_opreturn') else None
        try:
            if self.wallet.send_slpTokenId == None and (opreturn_message != '' and opreturn_message != None):
                if self.config.get('enable_slp'):
                    try:
                        slpMsg = slp.SlpMessage.parseSlpOutputScript(self.output_for_opreturn_stringdata(opreturn_message)[1])
                        if slpMsg.transaction_type == 'SEND' and not preview:
                            self.wallet.send_slpTokenId = slpMsg.op_return_fields['token_id_hex']
                    except OPReturnTooLarge as e:
                        self.show_error(str(e))
                        return
                    except OPReturnError as e:
                        self.show_error(str(e))
                        return
                    except:
                        pass
                #outputs.append(self.output_for_opreturn_stringdata(opreturn_message))
            elif self.wallet.send_slpTokenId is None:
                pass
            elif self.config.get('enable_slp'):
                """ Guard against multiline 'Pay To' field """
                if self.payto_e.is_multiline():
                    self.show_error(_("Too many receivers listed.\n\nCurrently this wallet only supports a single SLP token receiver."))
                    return
                """ Guard against bad address encoding """
                if not self.payto_e.payto_address:
                    self.show_error(_("The SLP address provided is not encoded properly."))
                    return
                """ Require SLPADDR prefix in 'Pay To' field. """
                if networks.net.SLPADDR_PREFIX not in self.payto_e.address_string_for_slp_check:
                    self.show_error(_("Address provided is not in SLP Address format.\n\nThe address should be encoded using 'simpleledger:' or 'slptest:' URI prefix."))
                    return
                amt = self.slp_amount_e.get_amount()
                token_outputs.append(amt)
                token_change = self.wallet.get_slp_token_balance(self.wallet.send_slpTokenId)[0] - amt
                if token_change > 0:
                    token_outputs.append(token_change)
                slp_op_return_msg = slp.buildSendOpReturnOutput_V1(self.wallet.send_slpTokenId, token_outputs)
                outputs.append(slp_op_return_msg)
        except OPReturnTooLarge as e:
            self.show_error(str(e))
            return
        except OPReturnError as e:
            self.show_error(str(e))
            return

        isInvoice= False

        if self.payment_request and self.payment_request.has_expired():
            self.show_error(_('Payment request has expired'))
            return
        label = self.message_e.text()

        if self.payment_request:
            isInvoice = True
            outputs.extend(self.payment_request.get_outputs())
        else:
            errors = self.payto_e.get_errors()
            if errors:
                self.show_warning(_("Invalid lines found:") + "\n\n" + '\n'.join([ _("Line #") + str(x[0]+1) + ": " + x[1] for x in errors]))
                return
            outputs.extend(self.payto_e.get_outputs(self.is_max))

            if self.payto_e.is_alias and self.payto_e.validated is False:
                alias = self.payto_e.toPlainText()
                msg = _('WARNING: the alias "{}" could not be validated via an additional '
                        'security check, DNSSEC, and thus may not be correct.').format(alias) + '\n'
                msg += _('Do you wish to continue?')
                if not self.question(msg):
                    return

        coins = self.get_coins(isInvoice=isInvoice)

        """ SLP: Add an additional token change output """
        change_addr = None
        if self.config.get('enable_slp'):
            if len(token_outputs) > 1 and len(outputs) - 1 < len(token_outputs):
                """ start of logic copied from wallet.py """
                addrs = self.wallet.get_change_addresses()[-self.wallet.gap_limit_for_change:]
                if self.wallet.use_change and addrs:
                    # New change addresses are created only after a few
                    # confirmations.  Select the unused addresses within the
                    # gap limit; if none take one at random
                    change_addrs = [addr for addr in addrs if
                                    self.wallet.get_num_tx(addr) == 0]
                    if not change_addrs:
                        import random
                        change_addrs = [random.choice(addrs)]
                else:
                    change_addrs = [coins[0]['address']]
                """ end of logic copied from wallet.py """
                change_addr = change_addrs[0]
                outputs.append((TYPE_ADDRESS, change_addr, 546))

        """ Only Allow OP_RETURN if SLP is disabled. """
        if not self.config.get('enable_slp'):
            try:
                # handle op_return if specified and enabled
                opreturn_message = self.message_opreturn_e.text()
                if opreturn_message:
                    if self.opreturn_rawhex_cb.isChecked():
                        outputs.append(self.output_for_opreturn_rawhex(opreturn_message))
                    else:
                        outputs.append(self.output_for_opreturn_stringdata(opreturn_message))
            except OPReturnTooLarge as e:
                self.show_error(str(e))
                return
            except OPReturnError as e:
                self.show_error(str(e))
                return

        """ if SLP address is provided but no tokens are selected warn the user. """
        # try:
        #     if self.payto_e.payto_address[1].FMT_UI == Address.FMT_SLPADDR and len(token_outputs) < 1:
        #         self.show_error(_("No SLP token outputs selected. \n\nUse the 'Token Type' dropdown menu to select a token. \n\nIf you want to send BCH only without tokens you should convert this SLP address to a cashAddress format using the 'Address Mode' button in the lower right corner of this window."))
        #         return
        # except:
        #     pass

        if not outputs:
            self.show_error(_('No BCH outputs.'))
            return

        for _type, addr, amount in outputs:
            if amount is None:
                self.show_error(_('Invalid Amount'))
                return

        freeze_fee = self.fee_e.isVisible() and self.fee_e.isModified() and (self.fee_e.text() or self.fee_e.hasFocus())
        fee = self.fee_e.get_amount() if freeze_fee else None
        return outputs, fee, label, coins, change_addr

    def do_preview(self):
        self.do_send(preview = True)

    def do_send(self, preview = False):
        if run_hook('abort_send', self):
            return
        if self.config.get('enable_slp') and self.token_type_combo.currentData():
            if self.slp_amount_e.get_amount() == 0 or self.slp_amount_e.get_amount() is None:
                self.show_message(_("No SLP token amount provided."))
                return
        r = self.read_send_tab(preview=preview)
        if not r:
            return
        outputs, fee, tx_desc, coins, change_addrs = r
        try:
            tx = self.wallet.make_unsigned_transaction(coins, outputs, self.config, fee, change_addrs)
        except NotEnoughFunds:
            self.show_message(_("Insufficient funds"))
            return
        except NotEnoughFundsSlp:
            self.show_message(_("Insufficient valid SLP token funds"))
            return
        except ExcessiveFee:
            self.show_message(_("Your fee is too high.  Max is 50 sat/byte."))
            return
        except BaseException as e:
            traceback.print_exc(file=sys.stdout)
            self.show_message(str(e))
            return

        amount = tx.output_value() if self.is_max else sum(map(lambda x:x[2], outputs))
        fee = tx.get_fee()

        #if fee < self.wallet.relayfee() * tx.estimated_size() / 1000 and tx.requires_fee(self.wallet):
            #self.show_error(_("This transaction requires a higher fee, or it will not be propagated by the network"))
            #return

        if preview:
            self.show_transaction(tx, tx_desc)
            return

        # confirmation dialog
        msg = [
            _("Amount to be sent") + ": " + self.format_amount_and_units(amount),
            _("Mining fee") + ": " + self.format_amount_and_units(fee),
        ]

        x_fee = run_hook('get_tx_extra_fee', self.wallet, tx)
        if x_fee:
            x_fee_address, x_fee_amount = x_fee
            msg.append( _("Additional fees") + ": " + self.format_amount_and_units(x_fee_amount) )

        confirm_rate = 2 * self.config.max_fee_rate()

        # IN THE FUTURE IF WE WANT TO APPEND SOMETHING IN THE MSG ABOUT THE FEE, CODE IS COMMENTED OUT:
        #if fee > confirm_rate * tx.estimated_size() / 1000:
        #    msg.append(_('Warning') + ': ' + _("The fee for this transaction seems unusually high."))

        if (fee < (tx.estimated_size())):
            msg.append(_('Warning') + ': ' + _("You're using a fee less than 1000 sats/kb.  It may take a very long time to confirm."))

        if self.config.get('enable_opreturn') and self.message_opreturn_e.text():
            msg.append(_("You are using an OP_RETURN message. This gets permanently written to the blockchain."))

        if self.wallet.has_password():
            msg.append("")
            msg.append(_("Enter your password to proceed"))
            password = self.password_dialog('\n'.join(msg))
            if not password:
                return
        else:
            msg.append(_('Proceed?'))
            password = None
            if not self.question('\n'.join(msg)):
                return

        def sign_done(success):
            if success:
                if not tx.is_complete():
                    self.show_transaction(tx, tx_desc)
                    self.do_clear()
                else:
                    self.broadcast_transaction(tx, tx_desc)
        self.sign_tx_with_password(tx, sign_done, password)

    @protected
    def sign_tx(self, tx, callback, password):
        self.sign_tx_with_password(tx, callback, password)

    def sign_tx_with_password(self, tx, callback, password):
        '''Sign the transaction in a separate thread.  When done, calls
        the callback with a success code of True or False.
        '''
        # call hook to see if plugin needs gui interaction
        run_hook('sign_tx', self, tx)

        def on_signed(result):
            callback(True)
        def on_failed(exc_info):
            self.on_error(exc_info)
            callback(False)

        if self.tx_external_keypairs:
            task = partial(Transaction.sign, tx, self.tx_external_keypairs)
        else:
            task = partial(self.wallet.sign_transaction, tx, password)
        WaitingDialog(self, _('Signing transaction...'), task,
                      on_signed, on_failed)

    def broadcast_transaction(self, tx, tx_desc):

        def broadcast_thread():
            # non-GUI thread
            status = False
            msg = "Failed"
            pr = self.payment_request
            if pr and pr.has_expired():
                self.payment_request = None
                return False, _("Payment request has expired")
            if pr:
                refund_address = self.wallet.get_receiving_addresses()[0]
                ack_status, ack_msg = pr.send_payment(str(tx), refund_address)
                msg = ack_msg
                if ack_status:
                    self.invoices.set_paid(pr, tx.txid())
                    self.invoices.save()
                    self.payment_request = None
                    status = True
            else:
                status, msg =  self.network.broadcast_transaction(tx)
            return status, msg

        # Capture current TL window; override might be removed on return
        parent = self.top_level_window()

        if self.gui_object.warn_if_no_network(self):
            # Don't allow a useless broadcast when in offline mode. Previous to this we were getting an exception on broadcast.
            return
        elif not self.network.is_connected():
            # Don't allow a potentially very slow broadcast when obviously not connected.
            parent.show_error(_("Not connected"))
            return

        def broadcast_done(result):
            # GUI thread
            if result:
                status, msg = result
                if status:
                    if tx_desc is not None and tx.is_complete():
                        self.wallet.set_label(tx.txid(), tx_desc)
                    parent.show_message(_('Payment sent.') + '\n' + msg)
                    self.invoice_list.update()
                    self.do_clear()
                else:
                    if msg.startswith("error: "):
                        msg = msg.split(" ", 1)[-1] # take the last part, sans the "error: " prefix
                    parent.show_error(msg)

        WaitingDialog(self, _('Broadcasting transaction...'),
                      broadcast_thread, broadcast_done, self.on_error)

    def query_choice(self, msg, choices):
        # Needed by QtHandler for hardware wallets
        dialog = WindowModalDialog(self.top_level_window())
        clayout = ChoicesLayout(msg, choices)
        vbox = QVBoxLayout(dialog)
        vbox.addLayout(clayout.layout())
        vbox.addLayout(Buttons(OkButton(dialog)))
        result = dialog.exec_()
        dialog.setParent(None)
        if not result:
            return None
        return clayout.selected_index()

    def lock_amount(self, b):
        '''
        This if-statement was added for SLP around the following two lines
        in order to keep the amount field locked and Max button disabled
        when the payto field is edited when a token is selected.
        '''
        if self.token_type_combo.currentData():
            self.amount_e.setFrozen(True)
            self.max_button.setEnabled(False)

    def prepare_for_payment_request(self):
        self.show_send_tab()
        self.payto_e.is_pr = True
        for e in [self.payto_e, self.amount_e, self.message_e]:
            e.setFrozen(True)
        self.max_button.setDisabled(True)
        self.payto_e.setText(_("please wait..."))
        return True

    def delete_invoice(self, key):
        self.invoices.remove(key)
        self.invoice_list.update()

    def payment_request_ok(self):
        pr = self.payment_request
        key = self.invoices.add(pr)
        status = self.invoices.get_status(key)
        self.invoice_list.update()
        if status == PR_PAID:
            self.show_message("invoice already paid")
            self.do_clear()
            self.payment_request = None
            return
        self.payto_e.is_pr = True
        if not pr.has_expired():
            self.payto_e.setGreen()
        else:
            self.payto_e.setExpired()
        self.payto_e.setText(pr.get_requestor())
        self.amount_e.setText(format_satoshis_plain(pr.get_amount(), self.decimal_point))
        self.message_e.setText(pr.get_memo())
        # signal to set fee
        self.amount_e.textEdited.emit("")

    def payment_request_error(self):
        self.show_message(self.payment_request.error)
        self.payment_request = None
        self.do_clear()

    def on_pr(self, request):
        self.payment_request = request
        if self.payment_request.verify(self.contacts):
            self.payment_request_ok_signal.emit()
        else:
            self.payment_request_error_signal.emit()

    def pay_to_URI(self, URI):
        if not URI:
            return
        try:
            out = web.parse_URI(URI, self.on_pr)
        except Exception as e:
            self.show_error(_('Invalid Address URI:') + '\n' + str(e))
            return
        self.show_send_tab()
        r = out.get('r')
        sig = out.get('sig')
        name = out.get('name')
        if r or (name and sig):
            self.prepare_for_payment_request()
            return
        address = out.get('address')
        amount = out.get('amount')
        label = out.get('label')
        message = out.get('message')
        op_return = out.get('op_return')
        op_return_raw = out.get('op_return_raw')

        # use label as description (not BIP21 compliant)
        if label and not message:
            message = label
        if address:
            self.payto_e.setText(URI.split('?')[0])
        if message:
            self.message_e.setText(message)
        if amount:
            self.amount_e.setAmount(amount)
            self.amount_e.textEdited.emit("")
        if op_return:
            self.message_opreturn_e.setText(op_return)
            self.message_opreturn_e.setHidden(False)
            self.opreturn_rawhex_cb.setHidden(False)
            self.opreturn_rawhex_cb.setChecked(False)
            self.opreturn_label.setHidden(False)
        elif op_return_raw is not None:
            # 'is not None' allows blank value.
            # op_return_raw is secondary precedence to op_return
            if not op_return_raw:
                op_return_raw='empty'
            self.message_opreturn_e.setText(op_return_raw)
            self.message_opreturn_e.setHidden(False)
            self.opreturn_rawhex_cb.setHidden(False)
            self.opreturn_rawhex_cb.setChecked(True)
            self.opreturn_label.setHidden(False)
        elif not self.config.get('enable_opreturn'):
            self.message_opreturn_e.setText('')
            self.message_opreturn_e.setHidden(True)
            self.opreturn_rawhex_cb.setHidden(True)
            self.opreturn_label.setHidden(True)

    def do_clear(self):
        """
        If SLP token is not selected proceed as normal, otherwise see
        the else-statement below which provides modified "do_clear" behavior
        after a payment is sent
        """
        if self.token_type_combo.currentData() is None:
            self.is_max = False
            self.not_enough_funds = False
            self.not_enough_funds_slp = False
            self.op_return_toolong = False
            self.payment_request = None
            self.payto_e.is_pr = False
            for e in [self.payto_e, self.message_e, self.amount_e, self.fiat_send_e, self.fee_e, self.message_opreturn_e]:
                e.setText('')
                e.setFrozen(False)
            self.max_button.setDisabled(False)
            self.opreturn_rawhex_cb.setChecked(False)
            self.set_pay_from([])
            self.tx_external_keypairs = {}
            self.message_opreturn_e.setVisible(self.config.get('enable_opreturn', False))
            self.opreturn_rawhex_cb.setVisible(self.config.get('enable_opreturn', False))
            self.opreturn_label.setVisible(self.config.get('enable_opreturn', False))
            self.update_status()
            self.slp_amount_e.setText('')
            run_hook('do_clear', self)
        else:
            self.not_enough_funds = False
            self.not_enough_funds_slp = False
            self.payment_request = None
            self.payto_e.is_pr = False
            for e in [self.payto_e, self.message_e, self.message_opreturn_e]:
                e.setText('')
                e.setFrozen(False)
            self.max_button.setDisabled(True)
            self.opreturn_rawhex_cb.setChecked(False)
            self.set_pay_from([])
            self.tx_external_keypairs = {}
            self.message_opreturn_e.setVisible(self.config.get('enable_opreturn', False))
            self.opreturn_rawhex_cb.setVisible(self.config.get('enable_opreturn', False))
            self.opreturn_label.setVisible(self.config.get('enable_opreturn', False))
            self.update_status()
            self.slp_amount_e.setText('')
            #run_hook('do_clear', self)

    def set_frozen_state(self, addrs, freeze):
        self.wallet.set_frozen_state(addrs, freeze)
        self.address_list.update()
        self.utxo_list.update()
        self.update_fee()

    def set_frozen_coin_state(self, utxos, freeze):
        self.wallet.set_frozen_coin_state(utxos, freeze)
        self.utxo_list.update()
        self.update_fee()

    def create_converter_tab(self):

        source_address = QLineEdit()
        cash_address = QLineEdit()
        cash_address.setReadOnly(True)
        legacy_address = QLineEdit()
        legacy_address.setReadOnly(True)
        slp_address = QLineEdit()
        slp_address.setReadOnly(True)
        widgets = [
            (cash_address, Address.FMT_CASHADDR),
            (legacy_address, Address.FMT_LEGACY),
            (slp_address, Address.FMT_SLPADDR)
        ]

        def convert_address():
            try:
                addr = Address.from_string(source_address.text().strip())
            except:
                addr = None
            for widget, fmt in widgets:
                if addr:
                    widget.setText(addr.to_full_string(fmt))
                else:
                    widget.setText('')

        source_address.textChanged.connect(convert_address)

        label = WWLabel(_(
            "This tool helps convert between address formats for Bitcoin "
            "Cash addresses.\nYou are encouraged to use the 'Cash address' "
            "format."
        ))

        w = QWidget()
        grid = QGridLayout()
        grid.setSpacing(15)
        grid.setColumnStretch(1, 2)
        grid.setColumnStretch(2, 1)
        grid.addWidget(QLabel(_('Address to convert')), 0, 0)
        grid.addWidget(source_address, 0, 1)
        grid.addWidget(QLabel(_('Cash address')), 1, 0)
        grid.addWidget(cash_address, 1, 1)
        grid.addWidget(QLabel(_('Legacy address')), 2, 0)
        grid.addWidget(legacy_address, 2, 1)
        grid.addWidget(QLabel(_('SLP address')), 3, 0)
        grid.addWidget(slp_address, 3, 1)
        w.setLayout(grid)

        vbox = QVBoxLayout()
        vbox.addWidget(label)
        vbox.addWidget(w)
        vbox.addStretch(1)

        w = QWidget()
        w.setLayout(vbox)

        return w

    def create_list_tab(self, l, list_header=None):
        w = QWidget()
        w.searchable_list = l
        vbox = QVBoxLayout()
        w.setLayout(vbox)
        vbox.setContentsMargins(0, 0, 0, 0)
        vbox.setSpacing(0)
        if list_header:
            hbox = QHBoxLayout()
            for b in list_header:
                hbox.addWidget(b)
            hbox.addStretch()
            vbox.addLayout(hbox)
        vbox.addWidget(l)
        return w

    def create_addresses_tab(self):
        from .address_list import AddressList
        self.address_list = l = AddressList(self)
        self.cashaddr_toggled_signal.connect(l.update)
        return self.create_list_tab(l)

    def create_utxo_tab(self):
        from .utxo_list import UTXOList
        self.utxo_list = l = UTXOList(self)
        self.cashaddr_toggled_signal.connect(l.update)
        return self.create_list_tab(l)

    def create_slp_mgt_tab(self):
        self.create_token_dialog = None
        from .slp_mgt import SlpMgt
        self.token_list = l = SlpMgt(self)
        w = self.create_list_tab(l)
        vbox = w.layout()
        vbox.setSpacing(10)
        create_button = b = QPushButton(_("Create New Token"))
        create_button.setAutoDefault(False)
        create_button.setDefault(False)
        b.clicked.connect(self.show_create_token_dialog)
        vbox.addWidget(create_button)
        w.setLayout(vbox)
        return w

    def show_create_token_dialog(self):
        try: 
            self.create_token_dialog.show()
            self.create_token_dialog.raise_()
            self.create_token_dialog.activateWindow()
        except AttributeError:
            self.create_token_dialog = d = SlpCreateTokenGenesisDialog(self,)

    def create_contacts_tab(self):
        from .contact_list import ContactList
        self.contact_list = l = ContactList(self)
        self.cashaddr_toggled_signal.connect(l.update)
        return self.create_list_tab(l)

    def remove_address(self, addr):
        if self.question(_("Do you want to remove {} from your wallet?"
                           .format(addr.to_ui_string()))):
            self.wallet.delete_address(addr)
            self.address_list.update()
            self.history_list.update()
            self.history_updated_signal.emit() # inform things like address_dialog that there's a new history
            self.clear_receive_tab()

    def get_coins(self, isInvoice = False):
        if self.pay_from:
            return self.pay_from
        else:
            return self.wallet.get_spendable_coins(None, self.config, isInvoice)

    def spend_coins(self, coins):
        self.set_pay_from(coins)
        self.show_send_tab()
        self.update_fee()

    def paytomany(self):
        self.show_send_tab()
        self.payto_e.paytomany()
        msg = '\n'.join([
            _('Enter a list of outputs in the \'Pay to\' field.'),
            _('One output per line.'),
            _('Format: address, amount'),
            _('You may load a CSV file using the file icon.')
        ])
        self.show_message(msg, title=_('Pay to many'))

    def payto_contacts(self, labels):
        paytos = [self.get_contact_payto(label) for label in labels]
        self.show_send_tab()
        if len(paytos) == 1:
            self.payto_e.setText(paytos[0])
            self.amount_e.setFocus()
        else:
            text = "\n".join([payto + ", 0" for payto in paytos])
            self.payto_e.setText(text)
            self.payto_e.setFocus()

    def set_contact(self, label, address):
        if not Address.is_valid(address):
            self.show_error(_('Invalid Address'))
            self.contact_list.update()  # Displays original unchanged value
            return False
        old_entry = self.contacts.get(address, None)
        self.contacts[address] = ('address', label)
        self.contact_list.update()
        self.history_list.update()
        self.history_updated_signal.emit() # inform things like address_dialog that there's a new history
        self.update_completions()

        # The contact has changed, update any addresses that are displayed with the old information.
        run_hook('update_contact', address, self.contacts[address], old_entry)
        return True

    def delete_contacts(self, addresses):
        contact_str = " + ".join(addresses) if len(addresses) <= 3 else _("{} contacts").format(len(addresses))
        if not self.question(_("Remove {} from your list of contacts?")
                             .format(contact_str)):
            return
        removed_entries = []
        for address in addresses:
            if address in self.contacts.keys():
                removed_entries.append((address, self.contacts[address]))
            self.contacts.pop(address)

        self.history_list.update()
        self.history_updated_signal.emit() # inform things like address_dialog that there's a new history
        self.contact_list.update()
        self.update_completions()
        run_hook('delete_contacts', removed_entries)

    def add_token_type(self, token_class, token_id, token_name, decimals_divisibility, *, error_callback=None, show_errors=True, allow_overwrite=False):
        if error_callback is None:
            error_callback = self.show_error

        token_name = token_name.strip()

        # Check for duplication error
        d = self.wallet.token_types.get(token_id)
        if not (d is None or allow_overwrite):
            if show_errors:
                error_callback(_('Token with this hash id exists already'))
            return False
        for tid, d in self.wallet.token_types.items():
            if d['name'] == token_name and tid != token_id:
                if show_errors:
                    error_callback(_('Token with this name exists already'))
                return False

        #Hash id validation
        hexregex='^[a-fA-F0-9]+$'
        gothex=re.match(hexregex,token_id)
        if gothex is None or len(token_id) is not 64:
            if show_errors:
                error_callback(_('Invalid Hash_Id'))
            return False

        #token name validation
        if len(token_name) < 1 or len(token_name)> 20:
            if show_errors:
                error_callback(_('Token name should be 1-20 characters'))
            return False


        new_entry=dict({'class':token_class,'name':token_name,'decimals':decimals_divisibility})

        self.wallet.add_token_type(token_id, new_entry)

        self.token_list.update()
        self.update_token_type_combo()
        self.slp_history_list.update()
        self.wallet.save_transactions(True)
        return True

    def delete_slp_token(self, token_ids):
        if not self.question(_("Remove {} from your list of tokens?")
                             .format(" + ".join(token_ids))):
            return

        for tid in token_ids:
            self.wallet.token_types.pop(tid)

        self.token_list.update()
        self.update_token_type_combo()
        self.slp_history_list.update()
        self.wallet.save_transactions(True)

    def show_invoice(self, key):
        pr = self.invoices.get(key)
        pr.verify(self.contacts)
        self.show_pr_details(pr)

    def show_pr_details(self, pr):
        key = pr.get_id()
        d = WindowModalDialog(self.top_level_window(), _("Invoice"))
        vbox = QVBoxLayout(d)
        grid = QGridLayout()
        grid.addWidget(QLabel(_("Requestor") + ':'), 0, 0)
        grid.addWidget(QLabel(pr.get_requestor()), 0, 1)
        grid.addWidget(QLabel(_("Amount") + ':'), 1, 0)
        outputs_str = '\n'.join(map(lambda x: self.format_amount(x[2])+ self.base_unit() + ' @ ' + x[1].to_ui_string(), pr.get_outputs()))
        grid.addWidget(QLabel(outputs_str), 1, 1)
        expires = pr.get_expiration_date()
        grid.addWidget(QLabel(_("Memo") + ':'), 2, 0)
        grid.addWidget(QLabel(pr.get_memo()), 2, 1)
        grid.addWidget(QLabel(_("Signature") + ':'), 3, 0)
        grid.addWidget(QLabel(pr.get_verify_status()), 3, 1)
        if expires:
            grid.addWidget(QLabel(_("Expires") + ':'), 4, 0)
            grid.addWidget(QLabel(format_time(expires)), 4, 1)
        vbox.addLayout(grid)
        weakD = Weak.ref(d)
        def do_export():
            fn = self.getSaveFileName(_("Save invoice to file"), "*.bip70")
            if not fn:
                return
            with open(fn, 'wb') as f:
                data = f.write(pr.raw)
            self.show_message(_('Invoice saved as' + ' ' + fn))
        exportButton = EnterButton(_('Save'), do_export)
        def do_delete():
            if self.question(_('Delete invoice?')):
                self.invoices.remove(key)
                self.history_list.update()
                self.history_updated_signal.emit() # inform things like address_dialog that there's a new history
                self.invoice_list.update()
                d = weakD()
                if d: d.close()
        deleteButton = EnterButton(_('Delete'), do_delete)
        vbox.addLayout(Buttons(exportButton, deleteButton, CloseButton(d)))
        d.exec_()
        d.setParent(None) # So Python can GC

    def do_pay_invoice(self, key):
        pr = self.invoices.get(key)
        self.payment_request = pr
        self.prepare_for_payment_request()
        pr.error = None  # this forces verify() to re-run
        if pr.verify(self.contacts):
            self.payment_request_ok()
        else:
            self.payment_request_error()

    def create_console_tab(self):
        from .console import Console
        self.console = console = Console()
        return console

    def update_console(self):
        console = self.console
        console.history = self.config.get("console-history",[])
        console.history_index = len(console.history)

        console.updateNamespace({'wallet' : self.wallet,
                                 'network' : self.network,
                                 'plugins' : self.gui_object.plugins,
                                 'window': self})
        console.updateNamespace({'util' : util, 'bitcoin':bitcoin})

        set_json = Weak(self.console.set_json)
        c = commands.Commands(self.config, self.wallet, self.network, lambda: set_json(True))
        methods = {}
        password_getter = Weak(self.password_dialog)
        def mkfunc(f, method):
            return lambda *args, **kwargs: f(method, *args, password_getter=password_getter,
                                             **kwargs)
        for m in dir(c):
            if m[0]=='_' or m in ['network','wallet','config']: continue
            methods[m] = mkfunc(c._run, m)

        console.updateNamespace(methods)

    def create_status_bar(self):

        sb = QStatusBar()
        sb.setFixedHeight(35)
        qtVersion = qVersion()

        self.balance_label = QLabel("")
        sb.addWidget(self.balance_label)

        self.addr_format_label = QLabel("")
        sb.addPermanentWidget(self.addr_format_label)

        self.search_box = QLineEdit()
        self.search_box.textChanged.connect(self.do_search)
        self.search_box.hide()
        sb.addPermanentWidget(self.search_box)

        self.lock_icon = QIcon()
        self.password_button = StatusBarButton(self.lock_icon, _("Password"), self.change_password_dialog )
        sb.addPermanentWidget(self.password_button)

        self.addr_converter_button = StatusBarButton(
            self.cashaddr_icon(),
            _("Toggle CashAddr Display"),
            self.toggle_cashaddr_status_bar
        )
        sb.addPermanentWidget(self.addr_converter_button)

        sb.addPermanentWidget(StatusBarButton(QIcon(":icons/preferences.png"), _("Preferences"), self.settings_dialog ) )
        self.seed_button = StatusBarButton(QIcon(":icons/seed.png"), _("Seed"), self.show_seed_dialog )
        sb.addPermanentWidget(self.seed_button)
        weakSelf = Weak(self)
        gui_object = self.gui_object
        self.status_button = StatusBarButton(QIcon(":icons/status_disconnected.png"), _("Network"), lambda: gui_object.show_network_dialog(weakSelf))
        sb.addPermanentWidget(self.status_button)
        run_hook('create_status_bar', sb)
        self.setStatusBar(sb)

    def update_lock_icon(self):
        icon = QIcon(":icons/lock.png") if self.wallet.has_password() else QIcon(":icons/unlock.png")
        self.password_button.setIcon(icon)

    def update_buttons_on_seed(self):
        self.seed_button.setVisible(self.wallet.has_seed())
        self.password_button.setVisible(self.wallet.can_change_password())
        self.send_button.setVisible(not self.wallet.is_watching_only())

    def change_password_dialog(self):
        from .password_dialog import ChangePasswordDialog
        d = ChangePasswordDialog(self.top_level_window(), self.wallet)
        ok, password, new_password, encrypt_file = d.run()
        if not ok:
            return
        try:
            self.wallet.update_password(password, new_password, encrypt_file)
        except BaseException as e:
            self.show_error(str(e))
            return
        except:
            traceback.print_exc(file=sys.stdout)
            self.show_error(_('Failed to update password'))
            return
        msg = _('Password was updated successfully') if new_password else _('Password is disabled, this wallet is not protected')
        self.show_message(msg, title=_("Success"))
        self.update_lock_icon()

    def toggle_search(self):
        self.search_box.setHidden(not self.search_box.isHidden())
        if not self.search_box.isHidden():
            self.search_box.setFocus(1)
        else:
            self.do_search('')

    def do_search(self, t):
        tab = self.tabs.currentWidget()
        if hasattr(tab, 'searchable_list'):
            tab.searchable_list.filter(t)

    def new_contact_dialog(self):
        d = WindowModalDialog(self.top_level_window(), _("New Contact"))
        vbox = QVBoxLayout(d)
        vbox.addWidget(QLabel(_('New Contact') + ':'))
        grid = QGridLayout()
        line1 = QLineEdit()
        line1.setFixedWidth(280)
        line2 = QLineEdit()
        line2.setFixedWidth(280)
        grid.addWidget(QLabel(_("Address")), 1, 0)
        grid.addWidget(line1, 1, 1)
        grid.addWidget(QLabel(_("Name")), 2, 0)
        grid.addWidget(line2, 2, 1)
        vbox.addLayout(grid)
        vbox.addLayout(Buttons(CancelButton(d), OkButton(d)))
        if d.exec_():
            self.set_contact(line2.text(), line1.text())

    def show_master_public_keys(self):
        dialog = WindowModalDialog(self.top_level_window(), _("Wallet Information"))
        dialog.setMinimumSize(500, 100)
        mpk_list = self.wallet.get_master_public_keys()
        vbox = QVBoxLayout()
        wallet_type = self.wallet.storage.get('wallet_type', '')
        grid = QGridLayout()
        basename = os.path.basename(self.wallet.storage.path)
        grid.addWidget(QLabel(_("Wallet name")+ ':'), 0, 0)
        grid.addWidget(QLabel(basename), 0, 1)
        grid.addWidget(QLabel(_("Wallet type")+ ':'), 1, 0)
        grid.addWidget(QLabel(wallet_type), 1, 1)
        grid.addWidget(QLabel(_("Script type")+ ':'), 2, 0)
        grid.addWidget(QLabel(self.wallet.txin_type), 2, 1)
        vbox.addLayout(grid)
        if self.wallet.is_deterministic():
            mpk_text = ShowQRTextEdit()
            mpk_text.setMaximumHeight(150)
            mpk_text.addCopyButton(self.app)
            def show_mpk(index):
                mpk_text.setText(mpk_list[index])
            # only show the combobox in case multiple accounts are available
            if len(mpk_list) > 1:
                def label(key):
                    if isinstance(self.wallet, Multisig_Wallet):
                        return _("cosigner") + ' ' + str(key+1)
                    return ''
                labels = [label(i) for i in range(len(mpk_list))]
                on_click = lambda clayout: show_mpk(clayout.selected_index())
                labels_clayout = ChoicesLayout(_("Master Public Keys"), labels, on_click)
                vbox.addLayout(labels_clayout.layout())
            else:
                vbox.addWidget(QLabel(_("Master Public Key")))
            show_mpk(0)
            vbox.addWidget(mpk_text)
        vbox.addStretch(1)
        vbox.addLayout(Buttons(CloseButton(dialog)))
        dialog.setLayout(vbox)
        dialog.exec_()

    def remove_wallet(self):
        if self.question('\n'.join([
                _('Delete wallet file?'),
                "%s"%self.wallet.storage.path,
                _('If your wallet contains funds, make sure you have saved its seed.')])):
            self._delete_wallet()

    @protected
    def _delete_wallet(self, password):
        wallet_path = self.wallet.storage.path
        basename = os.path.basename(wallet_path)
        r = self.gui_object.daemon.delete_wallet(wallet_path)  # implicitly also calls stop_wallet
        self.close()
        self.update_recently_visited(wallet_path) # this ensures it's deleted from the menu
        if r:
            self.show_error(_("Wallet removed: {}").format(basename))
        else:
            self.show_error(_("Wallet file not found: {}").format(basename))

    @protected
    def show_seed_dialog(self, password):
        if not self.wallet.has_seed():
            self.show_message(_('This wallet has no seed'))
            return
        keystore = self.wallet.get_keystore()
        try:
            seed = keystore.get_seed(password)
            passphrase = keystore.get_passphrase(password)
        except BaseException as e:
            self.show_error(str(e))
            return
        from .seed_dialog import SeedDialog
        d = SeedDialog(self.top_level_window(), seed, passphrase)
        d.exec_()

    def show_qrcode(self, data, title = _("QR code"), parent=None):
        if not data:
            return
        d = QRDialog(data, parent or self, title)
        d.exec_()

    @protected
    def show_private_key(self, address, password):
        if not address:
            return
        try:
            pk = self.wallet.export_private_key(address, password)
        except Exception as e:
            traceback.print_exc(file=sys.stdout)
            self.show_message(str(e))
            return
        xtype = bitcoin.deserialize_privkey(pk)[0]
        d = WindowModalDialog(self.top_level_window(), _("Private key"))
        d.setMinimumSize(600, 150)
        vbox = QVBoxLayout()
        vbox.addWidget(QLabel('{}: {}'.format(_("Address"), address)))
        vbox.addWidget(QLabel(_("Script type") + ': ' + xtype))
        vbox.addWidget(QLabel(_("Private key") + ':'))
        keys_e = ShowQRTextEdit(text=pk)
        keys_e.addCopyButton(self.app)
        vbox.addWidget(keys_e)
        vbox.addWidget(QLabel(_("Redeem Script") + ':'))
        rds_e = ShowQRTextEdit(text=address.to_script().hex())
        rds_e.addCopyButton(self.app)
        vbox.addWidget(rds_e)
        vbox.addLayout(Buttons(CloseButton(d)))
        d.setLayout(vbox)
        d.exec_()

    msg_sign = _("Signing with an address actually means signing with the corresponding "
                "private key, and verifying with the corresponding public key. The "
                "address you have entered does not have a unique public key, so these "
                "operations cannot be performed.") + '\n\n' + \
               _('The operation is undefined. Not just in Electron Cash, but in general.')

    @protected
    def do_sign(self, address, message, signature, password):
        address  = address.text().strip()
        message = message.toPlainText().strip()
        try:
            addr = Address.from_string(address)
        except:
            self.show_message(_('Invalid Bitcoin Cash address.'))
            return
        if addr.kind != addr.ADDR_P2PKH:
            self.show_message(_('Cannot sign messages with this type of address.') + '\n\n' + self.msg_sign)
        if self.wallet.is_watching_only():
            self.show_message(_('This is a watching-only wallet.'))
            return
        if not self.wallet.is_mine(addr):
            self.show_message(_('Address not in wallet.'))
            return
        task = partial(self.wallet.sign_message, addr, message, password)

        def show_signed_message(sig):
            signature.setText(base64.b64encode(sig).decode('ascii'))
        self.wallet.thread.add(task, on_success=show_signed_message)

    def do_verify(self, address, message, signature):
        try:
            address = Address.from_string(address.text().strip())
        except:
            self.show_message(_('Invalid Bitcoin Cash address.'))
            return
        message = message.toPlainText().strip().encode('utf-8')
        try:
            # This can throw on invalid base64
            sig = base64.b64decode(signature.toPlainText())
            verified = bitcoin.verify_message(address, sig, message)
        except:
            verified = False

        if verified:
            self.show_message(_("Signature verified"))
        else:
            self.show_error(_("Wrong signature"))

    def sign_verify_message(self, address=None):
        d = WindowModalDialog(self.top_level_window(), _('Sign/verify Message'))
        d.setMinimumSize(610, 290)

        layout = QGridLayout(d)

        message_e = QTextEdit()
        layout.addWidget(QLabel(_('Message')), 1, 0)
        layout.addWidget(message_e, 1, 1)
        layout.setRowStretch(2,3)

        address_e = QLineEdit()
        address_e.setText(address.to_ui_string() if address else '')
        layout.addWidget(QLabel(_('Address')), 2, 0)
        layout.addWidget(address_e, 2, 1)

        signature_e = QTextEdit()
        layout.addWidget(QLabel(_('Signature')), 3, 0)
        layout.addWidget(signature_e, 3, 1)
        layout.setRowStretch(3,1)

        hbox = QHBoxLayout()

        b = QPushButton(_("Sign"))
        b.clicked.connect(lambda: self.do_sign(address_e, message_e, signature_e))
        hbox.addWidget(b)

        b = QPushButton(_("Verify"))
        b.clicked.connect(lambda: self.do_verify(address_e, message_e, signature_e))
        hbox.addWidget(b)

        b = QPushButton(_("Close"))
        b.clicked.connect(d.accept)
        hbox.addWidget(b)
        layout.addLayout(hbox, 4, 1)
        d.exec_()

    @protected
    def do_decrypt(self, message_e, pubkey_e, encrypted_e, password):
        if self.wallet.is_watching_only():
            self.show_message(_('This is a watching-only wallet.'))
            return
        cyphertext = encrypted_e.toPlainText()
        task = partial(self.wallet.decrypt_message, pubkey_e.text(), cyphertext, password)
        self.wallet.thread.add(task, on_success=lambda text: message_e.setText(text.decode('utf-8')))

    def do_encrypt(self, message_e, pubkey_e, encrypted_e):
        message = message_e.toPlainText()
        message = message.encode('utf-8')
        try:
            encrypted = bitcoin.encrypt_message(message, pubkey_e.text())
            encrypted_e.setText(encrypted.decode('ascii'))
        except BaseException as e:
            traceback.print_exc(file=sys.stdout)
            self.show_warning(str(e))

    def encrypt_message(self, address=None):
        d = WindowModalDialog(self.top_level_window(), _('Encrypt/decrypt Message'))
        d.setMinimumSize(610, 490)

        layout = QGridLayout(d)

        message_e = QTextEdit()
        layout.addWidget(QLabel(_('Message')), 1, 0)
        layout.addWidget(message_e, 1, 1)
        layout.setRowStretch(2,3)

        pubkey_e = QLineEdit()
        if address:
            pubkey = self.wallet.get_public_key(address)
            if not isinstance(pubkey, str):
                pubkey = pubkey.to_ui_string()
            pubkey_e.setText(pubkey)
        layout.addWidget(QLabel(_('Public key')), 2, 0)
        layout.addWidget(pubkey_e, 2, 1)

        encrypted_e = QTextEdit()
        layout.addWidget(QLabel(_('Encrypted')), 3, 0)
        layout.addWidget(encrypted_e, 3, 1)
        layout.setRowStretch(3,1)

        hbox = QHBoxLayout()
        b = QPushButton(_("Encrypt"))
        b.clicked.connect(lambda: self.do_encrypt(message_e, pubkey_e, encrypted_e))
        hbox.addWidget(b)

        b = QPushButton(_("Decrypt"))
        b.clicked.connect(lambda: self.do_decrypt(message_e, pubkey_e, encrypted_e))
        hbox.addWidget(b)

        b = QPushButton(_("Close"))
        b.clicked.connect(d.accept)
        hbox.addWidget(b)
        layout.addLayout(hbox, 4, 1)
        d.exec_()

    def password_dialog(self, msg=None, parent=None):
        from .password_dialog import PasswordDialog
        parent = parent or self
        return PasswordDialog(parent, msg).run()

    def tx_from_text(self, txt):
        from electroncash.transaction import tx_from_str
        try:
            txt_tx = tx_from_str(txt)
            tx = Transaction(txt_tx)
            tx.deserialize()
            if self.wallet:
                my_coins = self.wallet.get_spendable_coins(None, self.config)
                my_outpoints = [vin['prevout_hash'] + ':' + str(vin['prevout_n']) for vin in my_coins]
                for i, txin in enumerate(tx.inputs()):
                    outpoint = txin['prevout_hash'] + ':' + str(txin['prevout_n'])
                    if outpoint in my_outpoints:
                        my_index = my_outpoints.index(outpoint)
                        tx._inputs[i]['value'] = my_coins[my_index]['value']
            return tx
        except:
            traceback.print_exc(file=sys.stdout)
            self.show_critical(_("Electron Cash was unable to parse your transaction"))
            return

    def read_tx_from_qrcode(self):
        from electroncash import qrscanner
        try:
            data = qrscanner.scan_barcode(self.config.get_video_device())
        except BaseException as e:
            self.show_error(str(e))
            return
        if not data:
            return
        # if the user scanned a bitcoincash URI
<<<<<<< HEAD
        if data.lower().startswith(networks.net.CASHADDR_PREFIX + ':') or data.lower().startswith(networks.net.SLPADDR_PREFIX + ':'):
=======
        if data.lower().startswith(networks.net.CASHADDR_PREFIX + ':'):
>>>>>>> 207ad534
            self.pay_to_URI(data)
            return
        # else if the user scanned an offline signed tx
        data = bh2u(bitcoin.base_decode(data, length=None, base=43))
        tx = self.tx_from_text(data)
        if not tx:
            return
        self.show_transaction(tx)

    def read_tx_from_file(self):
        fileName = self.getOpenFileName(_("Select your transaction file"), "*.txn")
        if not fileName:
            return
        try:
            with open(fileName, "r") as f:
                file_content = f.read()
            file_content = file_content.strip()
            tx_file_dict = json.loads(str(file_content))
        except (ValueError, IOError, OSError, json.decoder.JSONDecodeError) as reason:
            self.show_critical(_("Electron Cash was unable to open your transaction file") + "\n" + str(reason), title=_("Unable to read file or no transaction found"))
            return
        tx = self.tx_from_text(file_content)
        return tx

    def do_process_from_text(self):
        from electroncash.transaction import SerializationError
        text = text_dialog(self.top_level_window(), _('Input raw transaction'), _("Transaction:"), _("Load transaction"))
        if not text:
            return
        try:
            tx = self.tx_from_text(text)
            if tx:
                self.show_transaction(tx)
        except SerializationError as e:
            self.show_critical(_("Electron Cash was unable to deserialize the transaction:") + "\n" + str(e))

    def do_process_from_file(self):
        from electroncash.transaction import SerializationError
        try:
            tx = self.read_tx_from_file()
            if tx:
                self.show_transaction(tx)
        except SerializationError as e:
            self.show_critical(_("Electron Cash was unable to deserialize the transaction:") + "\n" + str(e))

    def do_process_from_txid(self):
        if self.gui_object.warn_if_no_network(self):
            return
        from electroncash import transaction
        txid, ok = QInputDialog.getText(self, _('Lookup transaction'), _('Transaction ID') + ':')
        if ok and txid:
            ok, r = self.network.get_raw_tx_for_txid(txid, timeout=10.0)
            if not ok:
                self.show_message(_("Error retrieving transaction") + ":\n" + r)
                return
            tx = transaction.Transaction(r)
            self.show_transaction(tx)

    @protected
    def export_privkeys_dialog(self, password):
        if self.wallet.is_watching_only():
            self.show_message(_("This is a watching-only wallet"))
            return

        if isinstance(self.wallet, Multisig_Wallet):
            self.show_message(_('WARNING: This is a multi-signature wallet.') + '\n' +
                              _('It can not be "backed up" by simply exporting these private keys.'))

        d = WindowModalDialog(self.top_level_window(), _('Private keys'))
        d.setMinimumSize(850, 300)
        vbox = QVBoxLayout(d)

        msg = "%s\n%s\n%s" % (_("WARNING: ALL your private keys are secret."),
                              _("Exposing a single private key can compromise your entire wallet!"),
                              _("In particular, DO NOT use 'redeem private key' services proposed by third parties."))
        vbox.addWidget(QLabel(msg))

        e = QTextEdit()
        e.setReadOnly(True)
        vbox.addWidget(e)

        defaultname = 'electron-cash-private-keys.csv'
        select_msg = _('Select file to export your private keys to')
        hbox, filename_e, csv_button = filename_field(self, self.config, defaultname, select_msg)
        vbox.addLayout(hbox)

        b = OkButton(d, _('Export'))
        b.setEnabled(False)
        vbox.addLayout(Buttons(CancelButton(d), b))

        private_keys = {}
        addresses = self.wallet.get_addresses()
        done = False
        cancelled = False
        def privkeys_thread():
            for addr in addresses:
                time.sleep(0.1)
                if done or cancelled:
                    break
                try:
                    privkey = self.wallet.export_private_key(addr, password)
                except InvalidPassword:
                    # See #921 -- possibly a corrupted wallet or other strangeness
                    privkey = 'INVALID_PASSWORD'
                private_keys[addr.to_ui_string()] = privkey
                self.computing_privkeys_signal.emit()
            if not cancelled:
                self.computing_privkeys_signal.disconnect()
                self.show_privkeys_signal.emit()

        def show_privkeys():
            s = "\n".join('{}\t{}'.format(addr, privkey)
                          for addr, privkey in private_keys.items())
            e.setText(s)
            b.setEnabled(True)
            self.show_privkeys_signal.disconnect()
            nonlocal done
            done = True

        def on_dialog_closed(*args):
            nonlocal done
            nonlocal cancelled
            if not done:
                cancelled = True
                self.computing_privkeys_signal.disconnect()
                self.show_privkeys_signal.disconnect()

        self.computing_privkeys_signal.connect(lambda: e.setText("Please wait... %d/%d"%(len(private_keys),len(addresses))))
        self.show_privkeys_signal.connect(show_privkeys)
        d.finished.connect(on_dialog_closed)
        threading.Thread(target=privkeys_thread).start()

        res = d.exec_()
        d.setParent(None) # for python GC
        if not res:
            done = True
            return

        filename = filename_e.text()
        if not filename:
            return

        try:
            self.do_export_privkeys(filename, private_keys, csv_button.isChecked())
        except (IOError, os.error) as reason:
            txt = "\n".join([
                _("Electron Cash was unable to produce a private key-export."),
                str(reason)
            ])
            self.show_critical(txt, title=_("Unable to create csv"))

        except Exception as e:
            self.show_message(str(e))
            return

        self.show_message(_("Private keys exported."))

    def do_export_privkeys(self, fileName, pklist, is_csv):
        with open(fileName, "w+") as f:
            if is_csv:
                transaction = csv.writer(f)
                transaction.writerow(["address", "private_key"])
                for addr, pk in pklist.items():
                    transaction.writerow(["%34s"%addr,pk])
            else:
                f.write(json.dumps(pklist, indent = 4))

    def do_import_labels(self):
        labelsFile = self.getOpenFileName(_("Open labels file"), "*.json")
        if not labelsFile: return
        try:
            with open(labelsFile, 'r') as f:
                data = f.read()
                data = json.loads(data)
            if type(data) is not dict or not len(data) or not all(type(v) is str and type(k) is str for k,v in data.items()):
                self.show_critical(_("The file you selected does not appear to contain labels."))
                return
            for key, value in data.items():
                self.wallet.set_label(key, value)
            self.show_message(_("Your labels were imported from") + " '%s'" % str(labelsFile))
        except (IOError, OSError, json.decoder.JSONDecodeError) as reason:
            self.show_critical(_("Electron Cash was unable to import your labels.") + "\n" + str(reason))
        self.address_list.update()
        self.history_list.update()
        self.utxo_list.update()
        self.history_updated_signal.emit() # inform things like address_dialog that there's a new history

    def do_export_labels(self):
        labels = self.wallet.labels
        try:
            fileName = self.getSaveFileName(_("Select file to save your labels"), 'electron-cash_labels.json', "*.json")
            if fileName:
                with open(fileName, 'w+') as f:
                    json.dump(labels, f, indent=4, sort_keys=True)
                self.show_message(_("Your labels were exported to") + " '%s'" % str(fileName))
        except (IOError, os.error) as reason:
            self.show_critical(_("Electron Cash was unable to export your labels.") + "\n" + str(reason))

    def export_history_dialog(self):
        d = WindowModalDialog(self.top_level_window(), _('Export History'))
        d.setMinimumSize(400, 200)
        vbox = QVBoxLayout(d)
        defaultname = os.path.expanduser('~/electron-cash-history.csv')
        select_msg = _('Select file to export your wallet transactions to')
        hbox, filename_e, csv_button = filename_field(self, self.config, defaultname, select_msg)
        vbox.addLayout(hbox)
        vbox.addStretch(1)
        hbox = Buttons(CancelButton(d), OkButton(d, _('Export')))
        vbox.addLayout(hbox)
        run_hook('export_history_dialog', self, hbox)
        self.update()
        res = d.exec_()
        d.setParent(None) # for python GC
        if not res:
            return
        filename = filename_e.text()
        if not filename:
            return
        try:
            self.do_export_history(self.wallet, filename, csv_button.isChecked())
        except (IOError, os.error) as reason:
            export_error_label = _("Electron Cash was unable to produce a transaction export.")
            self.show_critical(export_error_label + "\n" + str(reason), title=_("Unable to export history"))
            return
        self.show_message(_("Your wallet history has been successfully exported."))

    def plot_history_dialog(self):
        if plot_history is None:
            return
        wallet = self.wallet
        history = wallet.get_history()
        if len(history) > 0:
            plt = plot_history(self.wallet, history)
            plt.show()

    def do_export_history(self, wallet, fileName, is_csv):
        history = wallet.export_history(fx=self.fx)
        lines = []
        for item in history:
            if is_csv:
                lines.append([item['txid'], item.get('label', ''), item['confirmations'], item['value'], item['date']])
            else:
                lines.append(item)

        with open(fileName, "w+") as f:
            if is_csv:
                transaction = csv.writer(f, lineterminator='\n')
                transaction.writerow(["transaction_hash","label", "confirmations", "value", "timestamp"])
                for line in lines:
                    transaction.writerow(line)
            else:
                f.write(json.dumps(lines, indent=4))

    def sweep_key_dialog(self):
        addresses = self.wallet.get_unused_addresses()
        if not addresses:
            try:
                addresses = self.wallet.get_receiving_addresses()
            except AttributeError:
                addresses = self.wallet.get_addresses()
        if not addresses:
            self.show_warning(_('Wallet has no address to sweep to'))
            return

        d = WindowModalDialog(self.top_level_window(), title=_('Sweep private keys'))
        d.setMinimumSize(600, 300)

        vbox = QVBoxLayout(d)
        bip38_warn_label = QLabel(_("<b>ERROR: Electron Cash does not support import of passworded BIP38 private keys (private keys starting in 6P...).</b> Decrypt keys to WIF format (starting with 5, K, or L) in order to sweep."))
        bip38_warn_label.setWordWrap(True)
        bip38_warn_label.setHidden(True)
        vbox.addWidget(bip38_warn_label)
        vbox.addWidget(QLabel(_("Enter private keys:")))

        keys_e = ScanQRTextEdit(allow_multi=True)
        keys_e.setTabChangesFocus(True)
        vbox.addWidget(keys_e)

        h, addr_combo = address_combo(addresses)
        vbox.addLayout(h)

        vbox.addStretch(1)
        sweep_button = OkButton(d, _('Sweep'))
        vbox.addLayout(Buttons(CancelButton(d), sweep_button))

        def get_address_text():
            return addr_combo.currentText()

        def get_priv_keys():
            return keystore.get_private_keys(keys_e.toPlainText())


        def enable_sweep():
            try:
                sweepok = bool(get_address_text() and get_priv_keys())
                hasbip38 = False
            except ValueError as e:
                if e.args != ('bip38',):
                    raise
                sweepok = False
                hasbip38 = True
            sweep_button.setEnabled(sweepok)
            bip38_warn_label.setHidden(not hasbip38)

        keys_e.textChanged.connect(enable_sweep)
        enable_sweep()
        res = d.exec_()
        d.setParent(None)
        if not res:
            return

        try:
            self.do_clear()
            coins, keypairs = sweep_preparations(get_priv_keys(), self.network)
            self.tx_external_keypairs = keypairs
            self.payto_e.setText(get_address_text())
            self.spend_coins(coins)
            self.spend_max()
        except BaseException as e:
            self.show_message(str(e))
            return
        self.payto_e.setFrozen(True)
        self.amount_e.setFrozen(True)
        self.warn_if_watching_only()

    def _do_import(self, title, msg, func):
        text = text_dialog(self.top_level_window(), title, msg + ' :', _('Import'),
                           allow_multi=True)
        if not text:
            return
        bad = []
        good = []
        for key in str(text).split():
            try:
                addr = func(key)
                good.append(addr)
            except BaseException as e:
                bad.append(key)
                continue
        if good:
            self.show_message(_("The following addresses were added") + ':\n' + '\n'.join(good))
        if bad:
            self.show_critical(_("The following inputs could not be imported") + ':\n'+ '\n'.join(bad))
        self.address_list.update()
        self.history_list.update()
        self.history_updated_signal.emit() # inform things like address_dialog that there's a new history

    def import_addresses(self):
        if not self.wallet.can_import_address():
            return
        title, msg = _('Import addresses'), _("Enter addresses")
        def import_addr(addr):
            if self.wallet.import_address(Address.from_string(addr)):
                return addr
            return ''
        self._do_import(title, msg, import_addr)

    @protected
    def do_import_privkey(self, password):
        if not self.wallet.can_import_privkey():
            return
        title, msg = _('Import private keys'), _("Enter private keys")
        self._do_import(title, msg, lambda x: self.wallet.import_private_key(x, password))

    def update_fiat(self):
        b = self.fx and self.fx.is_enabled()
        self.fiat_send_e.setVisible(b)
        self.fiat_receive_e.setVisible(b)
        self.history_list.refresh_headers()
        self.history_list.update()
        self.history_updated_signal.emit() # inform things like address_dialog that there's a new history
        self.address_list.refresh_headers()
        self.address_list.update()
        self.update_status()

    def cashaddr_icon(self):
        if self.config.get('addr_format', 0) == 1:
            return QIcon(":icons/tab_converter.png")
        elif self.config.get('addr_format', 0)==2:
            return QIcon(":icons/tab_converter_slp.png")
        else:
            return QIcon(":icons/tab_converter_bw.png")


    def update_cashaddr_icon(self):
        self.addr_converter_button.setIcon(self.cashaddr_icon())

    def toggle_cashaddr_status_bar(self):
        self.toggle_cashaddr(self.config.get('addr_format', 2))

    def toggle_cashaddr_settings(self,state):
        self.toggle_cashaddr(state, True)

    def toggle_cashaddr(self, format, specified = False):
        #Gui toggle should just increment, if "specified" is True it is being set from preferences, so leave the value as is.
        if specified==False:
            if self.config.get('enable_slp'):
                max_format=2
            else:
                max_format=1
            format+=1
            if format > max_format:
                format=0
        self.config.set_key('addr_format', format)
        Address.show_cashaddr(format)
        self.setAddrFormatText(format)
        if format == 2:
            self.slp_amount_e.setEnabled(True)
            self.token_type_combo.setEnabled(True)
        else:
            self.slp_amount_e.setEnabled(False)
            self.token_type_combo.setCurrentIndex(0)
            #self.token_type_combo.setEnabled(False)
        for window in self.gui_object.windows:
            window.cashaddr_toggled_signal.emit()

    def setAddrFormatText(self, format):
        try:
            if format == 0:
                self.addr_format_label.setText("Addr Format: Legacy")
            elif format == 1:
                self.addr_format_label.setText("Addr Format: Cash")
            else:
                self.addr_format_label.setText("Addr Format: SLP")
        except AttributeError:
            pass

    def settings_dialog(self):
        self.need_restart = False
        d = WindowModalDialog(self.top_level_window(), _('Preferences'))
        vbox = QVBoxLayout()
        tabs = QTabWidget()
        gui_widgets = []
        fee_widgets = []
        tx_widgets = []
        id_widgets = []

        addr_format_choices = ["Legacy Format","CashAddr Format","SLP Format"]
        addr_format_dict={'Legacy Format':0,'CashAddr Format':1,'SLP Format':2}
        msg = _('Choose which format the wallet displays for Bitcoin Cash addresses')
        addr_format_label = HelpLabel(_('Address Format') + ':', msg)
        addr_format_combo = QComboBox()
        addr_format_combo.addItems(addr_format_choices)
        addr_format_combo.setCurrentIndex(self.config.get("addr_format", 0))
        addr_format_combo.currentIndexChanged.connect(self.toggle_cashaddr_settings)

        gui_widgets.append((addr_format_label,addr_format_combo))

        # language
        lang_help = _('Select which language is used in the GUI (after restart).')
        lang_label = HelpLabel(_('Language') + ':', lang_help)
        lang_combo = QComboBox()
        from electroncash.i18n import languages

        language_names = []
        language_keys = []
        for item in languages.items():
            language_keys.append(item[0])
            language_names.append(item[1])
        lang_combo.addItems(language_names)
        try:
            index = language_keys.index(self.config.get("language",''))
        except ValueError:
            index = 0
        lang_combo.setCurrentIndex(index)

        if not self.config.is_modifiable('language'):
            for w in [lang_combo, lang_label]:
                w.setEnabled(False)

        def on_lang(x):
            lang_request = language_keys[lang_combo.currentIndex()]
            if lang_request != self.config.get('language'):
                self.config.set_key("language", lang_request, True)
                self.need_restart = True
        lang_combo.currentIndexChanged.connect(on_lang)
        gui_widgets.append((lang_label, lang_combo))

        nz_help = _('Number of zeros displayed after the decimal point. For example, if this is set to 2, "1." will be displayed as "1.00"')
        nz_label = HelpLabel(_('Zeros after decimal point') + ':', nz_help)
        nz = QSpinBox()
        nz.setMinimum(0)
        nz.setMaximum(self.decimal_point)
        nz.setValue(self.num_zeros)
        if not self.config.is_modifiable('num_zeros'):
            for w in [nz, nz_label]: w.setEnabled(False)
        def on_nz():
            value = nz.value()
            if self.num_zeros != value:
                self.num_zeros = value
                self.config.set_key('num_zeros', value, True)
                self.history_list.update()
                self.history_updated_signal.emit() # inform things like address_dialog that there's a new history
                self.address_list.update()
        nz.valueChanged.connect(on_nz)
        gui_widgets.append((nz_label, nz))

        def on_customfee(x):
            amt = customfee_e.get_amount()
            m = int(amt * 1000.0) if amt is not None else None
            self.config.set_key('customfee', m)
            self.fee_slider.update()
            self.fee_slider_mogrifier()

        customfee_e = BTCSatsByteEdit()
        customfee_e.setAmount(self.config.custom_fee_rate() / 1000.0 if self.config.has_custom_fee_rate() else None)
        customfee_e.textChanged.connect(on_customfee)
        customfee_label = HelpLabel(_('Custom Fee Rate'), _('Custom Fee Rate in Satoshis per byte'))
        fee_widgets.append((customfee_label, customfee_e))

        feebox_cb = QCheckBox(_('Edit fees manually'))
        feebox_cb.setChecked(self.config.get('show_fee', False))
        feebox_cb.setToolTip(_("Show fee edit box in send tab."))
        def on_feebox(x):
            self.config.set_key('show_fee', x == Qt.Checked)
            self.fee_e.setVisible(bool(x))
        feebox_cb.stateChanged.connect(on_feebox)
        fee_widgets.append((feebox_cb, None))

        msg = _('OpenAlias record, used to receive coins and to sign payment requests.') + '\n\n'\
              + _('The following alias providers are available:') + '\n'\
              + '\n'.join(['https://cryptoname.co/', 'http://xmr.link']) + '\n\n'\
              + 'For more information, see http://openalias.org'
        alias_label = HelpLabel(_('OpenAlias') + ':', msg)
        alias = self.config.get('alias','')
        alias_e = QLineEdit(alias)
        def set_alias_color():
            if not self.config.get('alias'):
                alias_e.setStyleSheet("")
                return
            if self.alias_info:
                alias_addr, alias_name, validated = self.alias_info
                alias_e.setStyleSheet((ColorScheme.GREEN if validated else ColorScheme.RED).as_stylesheet(True))
            else:
                alias_e.setStyleSheet(ColorScheme.RED.as_stylesheet(True))
        def on_alias_edit():
            alias_e.setStyleSheet("")
            alias = str(alias_e.text())
            self.config.set_key('alias', alias, True)
            if alias:
                self.fetch_alias()
        set_alias_color()
        self.alias_received_signal.connect(set_alias_color)
        alias_e.editingFinished.connect(on_alias_edit)
        id_widgets.append((alias_label, alias_e))

        # SSL certificate
        msg = ' '.join([
            _('SSL certificate used to sign payment requests.'),
            _('Use setconfig to set ssl_chain and ssl_privkey.'),
        ])
        if self.config.get('ssl_privkey') or self.config.get('ssl_chain'):
            try:
                SSL_identity = paymentrequest.check_ssl_config(self.config)
                SSL_error = None
            except BaseException as e:
                SSL_identity = "error"
                SSL_error = str(e)
        else:
            SSL_identity = ""
            SSL_error = None
        SSL_id_label = HelpLabel(_('SSL certificate') + ':', msg)
        SSL_id_e = QLineEdit(SSL_identity)
        SSL_id_e.setStyleSheet((ColorScheme.RED if SSL_error else ColorScheme.GREEN).as_stylesheet(True) if SSL_identity else '')
        if SSL_error:
            SSL_id_e.setToolTip(SSL_error)
        SSL_id_e.setReadOnly(True)
        id_widgets.append((SSL_id_label, SSL_id_e))

        units = ['BCH', 'mBCH', 'cash']
        msg = _('Base unit of your wallet.')\
              + '\n1 BCH = 1,000 mBCH = 1,000,000 cash.\n' \
              + _(' These settings affects the fields in the Send tab')+' '
        unit_label = HelpLabel(_('Base unit') + ':', msg)
        unit_combo = QComboBox()
        unit_combo.addItems(units)
        unit_combo.setCurrentIndex(units.index(self.base_unit()))
        def on_unit(x, nz):
            unit_result = units[unit_combo.currentIndex()]
            if self.base_unit() == unit_result:
                return
            edits = self.amount_e, self.fee_e, self.receive_amount_e
            amounts = [edit.get_amount() for edit in edits]
            if unit_result == 'BCH':
                self.decimal_point = 8
            elif unit_result == 'mBCH':
                self.decimal_point = 5
            elif unit_result == 'cash':
                self.decimal_point = 2
            else:
                raise Exception('Unknown base unit')
            self.config.set_key('decimal_point', self.decimal_point, True)
            nz.setMaximum(self.decimal_point)
            self.history_list.update()
            self.history_updated_signal.emit() # inform things like address_dialog that there's a new history
            self.request_list.update()
            self.address_list.update()
            for edit, amount in zip(edits, amounts):
                edit.setAmount(amount)
            self.update_status()
        unit_combo.currentIndexChanged.connect(lambda x: on_unit(x, nz))
        gui_widgets.append((unit_label, unit_combo))



        block_explorers = web.BE_sorted_list()
        msg = _('Choose which online block explorer to use for functions that open a web browser')
        block_ex_label = HelpLabel(_('Online Block Explorer') + ':', msg)
        block_ex_combo = QComboBox()
        block_ex_combo.addItems(block_explorers)
        block_ex_combo.setCurrentIndex(block_ex_combo.findText(web.BE_from_config(self.config)))
        def on_be(x):
            be_result = block_explorers[block_ex_combo.currentIndex()]
            self.config.set_key('block_explorer', be_result, True)
        block_ex_combo.currentIndexChanged.connect(on_be)
        gui_widgets.append((block_ex_label, block_ex_combo))

        from electroncash import qrscanner
        system_cameras = qrscanner._find_system_cameras()
        qr_combo = QComboBox()
        qr_combo.addItem("Default","default")
        for camera, device in system_cameras.items():
            qr_combo.addItem(camera, device)
        #combo.addItem("Manually specify a device", config.get("video_device"))
        index = qr_combo.findData(self.config.get("video_device"))
        qr_combo.setCurrentIndex(index)
        msg = _("Install the zbar package to enable this.")
        qr_label = HelpLabel(_('Video Device') + ':', msg)
        qr_combo.setEnabled(qrscanner.libzbar is not None)
        on_video_device = lambda x: self.config.set_key("video_device", qr_combo.itemData(x), True)
        qr_combo.currentIndexChanged.connect(on_video_device)
        gui_widgets.append((qr_label, qr_combo))

        colortheme_combo = QComboBox()
        colortheme_combo.addItem(_('Light'), 'default')
        colortheme_combo.addItem(_('Dark'), 'dark')
        theme_name = self.config.get('qt_gui_color_theme', 'default')
        dark_theme_available = self.gui_object.is_dark_theme_available()
        if theme_name == 'dark' and not dark_theme_available:
            theme_name = 'default'
        index = colortheme_combo.findData(theme_name)
        if index < 0: index = 0
        colortheme_combo.setCurrentIndex(index)
        msg = ( _("Dark theme support requires the package 'QDarkStyle' (typically installed via the 'pip3' command on Unix & macOS).")
               if not dark_theme_available
               else '' )
        lbltxt = _('Color theme') + ':'
        colortheme_label = HelpLabel(lbltxt, msg) if msg else QLabel(lbltxt)
        def on_colortheme(x):
            item_data = colortheme_combo.itemData(x)
            if not dark_theme_available and item_data == 'dark':
                self.show_error(_("Dark theme is not available. Please install QDarkStyle to access this feature."))
                colortheme_combo.setCurrentIndex(0)
                return
            self.config.set_key('qt_gui_color_theme', item_data, True)
            if theme_name != item_data:
                self.need_restart = True
        colortheme_combo.currentIndexChanged.connect(on_colortheme)
        gui_widgets.append((colortheme_label, colortheme_combo))

        gui_widgets.append((None, None)) # spacer
        updatecheck_cb = QCheckBox(_("Automatically check for updates"))
        updatecheck_cb.setChecked(self.gui_object.has_auto_update_check())
        updatecheck_cb.setToolTip(_("Enable this option if you wish to be notified as soon as a new version of Electron Cash becomes available"))
        def on_set_updatecheck(v):
            self.gui_object.set_auto_update_check(v == Qt.Checked)
        updatecheck_cb.stateChanged.connect(on_set_updatecheck)
        gui_widgets.append((updatecheck_cb, None))


        usechange_cb = QCheckBox(_('Use change addresses'))
        usechange_cb.setChecked(self.wallet.use_change)
        def on_usechange(x):
            usechange_result = x == Qt.Checked
            if self.wallet.use_change != usechange_result:
                self.wallet.use_change = usechange_result
                self.wallet.storage.put('use_change', self.wallet.use_change)
                multiple_cb.setEnabled(self.wallet.use_change)
        usechange_cb.stateChanged.connect(on_usechange)
        usechange_cb.setToolTip(_('Using change addresses makes it more difficult for other people to track your transactions.'))
        tx_widgets.append((usechange_cb, None))

        def on_multiple(x):
            multiple = x == Qt.Checked
            if self.wallet.multiple_change != multiple:
                self.wallet.multiple_change = multiple
                self.wallet.storage.put('multiple_change', multiple)
        multiple_change = self.wallet.multiple_change
        multiple_cb = QCheckBox(_('Use multiple change addresses'))
        multiple_cb.setEnabled(self.wallet.use_change)
        multiple_cb.setToolTip('\n'.join([
            _('In some cases, use up to 3 change addresses in order to break '
              'up large coin amounts and obfuscate the recipient address.'),
            _('This may result in higher transactions fees.')
        ]))
        multiple_cb.setChecked(multiple_change)
        multiple_cb.stateChanged.connect(on_multiple)
        tx_widgets.append((multiple_cb, None))

        def fmt_docs(key, klass):
            lines = [ln.lstrip(" ") for ln in klass.__doc__.split("\n")]
            return '\n'.join([key, "", " ".join(lines)])

        def on_unconf(x):
            self.config.set_key('confirmed_only', bool(x))
        conf_only = self.config.get('confirmed_only', False)
        unconf_cb = QCheckBox(_('Spend only confirmed coins'))
        unconf_cb.setToolTip(_('Spend only confirmed inputs.'))
        unconf_cb.setChecked(conf_only)
        unconf_cb.stateChanged.connect(on_unconf)
        tx_widgets.append((unconf_cb, None))

        # Fiat Currency
        hist_checkbox = QCheckBox()
        fiat_address_checkbox = QCheckBox()
        ccy_combo = QComboBox()
        ex_combo = QComboBox()

        def on_opret(x):
            self.config.set_key('enable_opreturn', bool(x))
            if not x:
                self.message_opreturn_e.setText("")
                self.op_return_toolong = False
            self.message_opreturn_e.setHidden(not x)
            self.opreturn_rawhex_cb.setHidden(not x)
            self.opreturn_label.setHidden(not x)

        enable_opreturn = bool(self.config.get('enable_opreturn'))
        opret_cb = QCheckBox(_('Enable OP_RETURN output'))
        opret_cb.setToolTip(_('Enable posting messages with OP_RETURN.'))
        opret_cb.setChecked(enable_opreturn)
        opret_cb.stateChanged.connect(on_opret)
        tx_widgets.append((opret_cb,None))

        def on_slptok_pref(x):
            x = bool(x)
            self.config.set_key('enable_slp', x)

            wallet = self.wallet

            self.slp_amount_e.setHidden(not x)
            self.slp_max_button.setHidden(not x)
            self.token_type_combo.setHidden(not x)
            self.slp_amount_label.setHidden(not x)
            self.slp_token_type_label.setHidden(not x)

            if x:
                self.toggle_tab(self.slp_mgt_tab, 1)
                self.toggle_tab(self.slp_history_tab, 1)
                opret_cb.setChecked(False)
                opret_cb.setDisabled(True)
                self.config.set_key('enable_opreturn',False)
                self.toggle_cashaddr(2, True)
            else:
                self.toggle_tab(self.slp_mgt_tab, 2)
                self.toggle_tab(self.slp_history_tab, 2)
                opret_cb.setEnabled(True)
                self.slp_amount_e.setAmount(0)
                self.slp_amount_e.setText("")
                self.token_type_combo.setCurrentIndex(0)
                self.toggle_cashaddr(1, True)

            wallet.enable_slp() if x else wallet.disable_slp()

            self.update_token_type_combo()
            self.update_cashaddr_icon()
            self.update_tabs()

        enable_slp = bool(self.config.get('enable_slp'))
        on_slptok_pref(enable_slp)
        slp_cb = QCheckBox(_('Enable SLP tokens'))
        slp_cb.setToolTip(_('Enable managing and sending SLP tokens.'))
        slp_cb.setChecked(enable_slp)
        slp_cb.stateChanged.connect(on_slptok_pref)
        tx_widgets.append((slp_cb, None))

        def update_currencies():
            if not self.fx: return
            currencies = sorted(self.fx.get_currencies(self.fx.get_history_config()))
            ccy_combo.clear()
            ccy_combo.addItems([_('None')] + currencies)
            if self.fx.is_enabled():
                ccy_combo.setCurrentIndex(ccy_combo.findText(self.fx.get_currency()))

        def update_history_cb():
            if not self.fx: return
            hist_checkbox.setChecked(self.fx.get_history_config())
            hist_checkbox.setEnabled(self.fx.is_enabled())

        def update_fiat_address_cb():
            if not self.fx: return
            fiat_address_checkbox.setChecked(self.fx.get_fiat_address_config())

        def update_exchanges():
            if not self.fx: return
            b = self.fx.is_enabled()
            ex_combo.setEnabled(b)
            if b:
                h = self.fx.get_history_config()
                c = self.fx.get_currency()
                exchanges = self.fx.get_exchanges_by_ccy(c, h)
            else:
                exchanges = self.fx.get_exchanges_by_ccy('USD', False)
            ex_combo.clear()
            ex_combo.addItems(sorted(exchanges))
            ex_combo.setCurrentIndex(ex_combo.findText(self.fx.config_exchange()))

        def on_currency(hh):
            if not self.fx: return
            b = bool(ccy_combo.currentIndex())
            ccy = str(ccy_combo.currentText()) if b else None
            self.fx.set_enabled(b)
            if b and ccy != self.fx.ccy:
                self.fx.set_currency(ccy)
            update_history_cb()
            update_exchanges()
            self.update_fiat()

        def on_exchange(idx):
            exchange = str(ex_combo.currentText())
            if self.fx and self.fx.is_enabled() and exchange and exchange != self.fx.exchange.name():
                self.fx.set_exchange(exchange)

        def on_history(checked):
            if not self.fx: return
            self.fx.set_history_config(checked)
            update_exchanges()
            self.history_list.refresh_headers()
            self.slp_history_list.refresh_headers()
            if self.fx.is_enabled() and checked:
                # reset timeout to get historical rates
                self.fx.timeout = 0

        def on_fiat_address(checked):
            if not self.fx: return
            self.fx.set_fiat_address_config(checked)
            self.address_list.refresh_headers()
            self.address_list.update()

        update_currencies()
        update_history_cb()
        update_fiat_address_cb()
        update_exchanges()
        ccy_combo.currentIndexChanged.connect(on_currency)
        hist_checkbox.stateChanged.connect(on_history)
        fiat_address_checkbox.stateChanged.connect(on_fiat_address)
        ex_combo.currentIndexChanged.connect(on_exchange)

        fiat_widgets = []
        fiat_widgets.append((QLabel(_('Fiat currency')), ccy_combo))
        fiat_widgets.append((QLabel(_('Show history rates')), hist_checkbox))
        fiat_widgets.append((QLabel(_('Show Fiat balance for addresses')), fiat_address_checkbox))
        fiat_widgets.append((QLabel(_('Source')), ex_combo))

        tabs_info = [
            (fee_widgets, _('Fees')),
            (tx_widgets, _('Transactions')),
            (gui_widgets, _('General')),
            (fiat_widgets, _('Fiat')),
            (id_widgets, _('Identity')),
        ]
        for widgets, name in tabs_info:
            tab = QWidget()
            grid = QGridLayout(tab)
            grid.setColumnStretch(0,1)
            for a,b in widgets:
                i = grid.rowCount()
                if b:
                    if a:
                        grid.addWidget(a, i, 0)
                    grid.addWidget(b, i, 1)
                else:
                    if a:
                        grid.addWidget(a, i, 0, 1, 2)
                    else:
                        grid.addItem(QSpacerItem(15, 15), i, 0, 1, 2)
            tabs.addTab(tab, name)

        vbox.addWidget(tabs)
        vbox.addStretch(1)
        vbox.addLayout(Buttons(CloseButton(d)))
        d.setLayout(vbox)

        # run the dialog
        d.exec_()
        d.setParent(None) # for Python GC

        if self.fx:
            self.fx.timeout = 0

        self.alias_received_signal.disconnect(set_alias_color)

        run_hook('close_settings_dialog')
        if self.need_restart:
            self.show_warning(_('Please restart Electron Cash to activate the new GUI settings'), title=_('Success'))


    def closeEvent(self, event):
        # It seems in some rare cases this closeEvent() is called twice
        if not self.cleaned_up:
            self.cleaned_up = True
            self.clean_up()
        event.accept()

    def is_alive(self): return bool(not getattr(self, 'cleaned_up', True) and getattr(self, 'wallet', None))

    def clean_up_connections(self):
        def disconnect_signals():
            for attr_name in dir(self):
                if attr_name.endswith("_signal"):
                    sig = getattr(self, attr_name)
                    if isinstance(sig, pyqtBoundSignal):
                        try: sig.disconnect()
                        except TypeError: pass # no connections
                elif attr_name.endswith("__RateLimiter"): # <--- NB: this needs to match the attribute name in util.py rate_limited decorator
                    rl_obj = getattr(self, attr_name)
                    if isinstance(rl_obj, RateLimiter):
                        rl_obj.kill_timer()
            try: self.disconnect()
            except TypeError: pass
        def disconnect_network_callbacks():
            if self.network:
                self.network.unregister_callback(self.on_network)
                self.network.unregister_callback(self.on_quotes)
                self.network.unregister_callback(self.on_history)
        # /
        disconnect_network_callbacks()
        disconnect_signals()

    def clean_up_children(self):
        # the menu bar and status bar hold references to self, so clear them to help GC this window
        if self.menuBar():
            self.menuBar().clear()  # Note we need to clear here rather than setParent(None) to avoid a crash bug. See #1167
        self.setStatusBar(None)
        # Reparent children to 'None' so python GC can clean them up sooner rather than later.
        # This also hopefully helps accelerate this window's GC.
        children = [c for c in self.children()
                    if (isinstance(c, (QWidget,QAction,QShortcut,TaskThread))
                        and not isinstance(c, (QStatusBar, QMenuBar, QFocusFrame)))]
        for c in children:
            try: c.disconnect()
            except TypeError: pass
            c.setParent(None)

    def clean_up(self):
        self.wallet.thread.stop()
        self.wallet.thread.wait() # Join the thread to make sure it's really dead.

        # We catch these errors with the understanding that there is no recovery at
        # this point, given user has likely performed an action we cannot recover
        # cleanly from.  So we attempt to exit as cleanly as possible.
        try:
            self.config.set_key("is_maximized", self.isMaximized())
            self.config.set_key("console-history", self.console.history[-50:], True)
        except (OSError, PermissionError) as e:
            self.print_error("unable to write to config (directory removed?)", e)

        if not self.isMaximized():
            try:
                g = self.geometry()
                self.wallet.storage.put("winpos-qt", [g.left(),g.top(),g.width(),g.height()])
            except (OSError, PermissionError) as e:
                self.print_error("unable to write to wallet storage (directory removed?)", e)

        # Should be no side-effects in this function relating to file access past this point.
        if self.qr_window:
            self.qr_window.close()
            self.qr_window = None # force GC sooner rather than later.
        self.close_wallet()


        try: self.gui_object.timer.timeout.disconnect(self.timer_actions)
        except TypeError: pass # defensive programming: this can happen if we got an exception before the timer action was connected

        self.gui_object.close_window(self) # implicitly runs the hook: on_close_window

        # At this point all plugins should have removed any references to this window.
        # Now, just to be paranoid, do some active destruction of signal/slot connections as well as
        # Removing child widgets forcefully to speed up Python's own GC of this window.
        self.clean_up_connections()
        self.clean_up_children()


    def internal_plugins_dialog(self):
        if self.internalpluginsdialog:
            # NB: reentrance here is possible due to the way the window menus work on MacOS.. so guard against it
            self.internalpluginsdialog.raise_()
            return
        d = WindowModalDialog(self.top_level_window(), _('Optional Features'))
        weakD = Weak.ref(d)

        gui_object = self.gui_object
        plugins = gui_object.plugins

        vbox = QVBoxLayout(d)

        # plugins
        scroll = QScrollArea()
        scroll.setEnabled(True)
        scroll.setWidgetResizable(True)
        scroll.setMinimumSize(400,250)
        vbox.addWidget(scroll)

        w = QWidget()
        scroll.setWidget(w)
        w.setMinimumHeight(plugins.get_internal_plugin_count() * 35)

        grid = QGridLayout()
        grid.setColumnStretch(0,1)
        weakGrid = Weak.ref(grid)
        w.setLayout(grid)

        settings_widgets = Weak.ValueDictionary()

        def enable_settings_widget(p, name, i):
            widget = settings_widgets.get(name)
            grid = weakGrid()
            d = weakD()
            if d and grid and not widget and p and p.requires_settings():
                widget = settings_widgets[name] = p.settings_widget(d)
                grid.addWidget(widget, i, 1)
            if widget:
                widget.setEnabled(bool(p and p.is_enabled()))
                if not p:
                    # Need to delete settings widget because keeping it around causes bugs as it points to a now-dead plugin instance
                    settings_widgets.pop(name)
                    widget.hide(); widget.setParent(None); widget.deleteLater(); widget = None

        def do_toggle(weakCb, name, i):
            cb = weakCb()
            if cb:
                p = plugins.toggle_internal_plugin(name)
                cb.setChecked(bool(p))
                enable_settings_widget(p, name, i)
                # All plugins get this whenever one is toggled.
                run_hook('init_qt', gui_object)

        for i, descr in enumerate(plugins.internal_plugin_metadata.values()):
            name = descr['__name__']
            p = plugins.get_internal_plugin(name)
            if descr.get('registers_keystore'):
                continue
            try:
                cb = QCheckBox(descr['fullname'])
                weakCb = Weak.ref(cb)
                plugin_is_loaded = p is not None
                cb_enabled = (not plugin_is_loaded and plugins.is_internal_plugin_available(name, self.wallet)
                              or plugin_is_loaded and p.can_user_disable())
                cb.setEnabled(cb_enabled)
                cb.setChecked(plugin_is_loaded and p.is_enabled())
                grid.addWidget(cb, i, 0)
                enable_settings_widget(p, name, i)
                cb.clicked.connect(partial(do_toggle, weakCb, name, i))
                msg = descr['description']
                if descr.get('requires'):
                    msg += '\n\n' + _('Requires') + ':\n' + '\n'.join(map(lambda x: x[1], descr.get('requires')))
                grid.addWidget(HelpButton(msg), i, 2)
            except Exception:
                self.print_msg("error: cannot display plugin", name)
                traceback.print_exc(file=sys.stdout)
        grid.setRowStretch(len(plugins.internal_plugin_metadata.values()), 1)
        vbox.addLayout(Buttons(CloseButton(d)))
        self.internalpluginsdialog = d
        d.exec_()
        self.internalpluginsdialog = None # Python GC please!

    def external_plugins_dialog(self):
        if self.externalpluginsdialog:
            # NB: reentrance here is possible due to the way the window menus work on MacOS.. so guard against it
            self.externalpluginsdialog.raise_()
            return
        from . import external_plugins_window
        d = external_plugins_window.ExternalPluginsDialog(self, _('Plugin Manager'))
        self.externalpluginsdialog = d
        d.exec_()
        self.externalpluginsdialog = None # allow python to GC

    def cpfp(self, parent_tx, new_tx):
        total_size = parent_tx.estimated_size() + new_tx.estimated_size()
        d = WindowModalDialog(self.top_level_window(), _('Child Pays for Parent'))
        vbox = QVBoxLayout(d)
        msg = (
            "A CPFP is a transaction that sends an unconfirmed output back to "
            "yourself, with a high fee. The goal is to have miners confirm "
            "the parent transaction in order to get the fee attached to the "
            "child transaction.")
        vbox.addWidget(WWLabel(_(msg)))
        msg2 = ("The proposed fee is computed using your "
            "fee/kB settings, applied to the total size of both child and "
            "parent transactions. After you broadcast a CPFP transaction, "
            "it is normal to see a new unconfirmed transaction in your history.")
        vbox.addWidget(WWLabel(_(msg2)))
        grid = QGridLayout()
        grid.addWidget(QLabel(_('Total size') + ':'), 0, 0)
        grid.addWidget(QLabel('%d bytes'% total_size), 0, 1)
        max_fee = new_tx.output_value()
        grid.addWidget(QLabel(_('Input amount') + ':'), 1, 0)
        grid.addWidget(QLabel(self.format_amount(max_fee) + ' ' + self.base_unit()), 1, 1)
        output_amount = QLabel('')
        grid.addWidget(QLabel(_('Output amount') + ':'), 2, 0)
        grid.addWidget(output_amount, 2, 1)
        fee_e = BTCAmountEdit(self.get_decimal_point)
        def f(x):
            a = max_fee - fee_e.get_amount()
            output_amount.setText((self.format_amount(a) + ' ' + self.base_unit()) if a else '')
        fee_e.textChanged.connect(f)
        fee = self.config.fee_per_kb() * total_size / 1000
        fee_e.setAmount(fee)
        grid.addWidget(QLabel(_('Fee' + ':')), 3, 0)
        grid.addWidget(fee_e, 3, 1)
        def on_rate(dyn, pos, fee_rate):
            fee = fee_rate * total_size / 1000
            fee = min(max_fee, fee)
            fee_e.setAmount(fee)
        fee_slider = FeeSlider(self, self.config, on_rate)
        fee_slider.update()
        grid.addWidget(fee_slider, 4, 1)
        vbox.addLayout(grid)
        vbox.addLayout(Buttons(CancelButton(d), OkButton(d)))
        result = d.exec_()
        d.setParent(None) # So Python can GC
        if not result:
            return
        fee = fee_e.get_amount()
        if fee > max_fee:
            self.show_error(_('Max fee exceeded'))
            return
        new_tx = self.wallet.cpfp(parent_tx, fee)
        if new_tx is None:
            self.show_error(_('CPFP no longer valid'))
            return
        self.show_transaction(new_tx)


class TxUpdateMgr(QObject, PrintError):
    ''' Manages new transaction notifications and transaction verified
    notifications from the network thread. It collates them and sends them to
    the appropriate GUI controls in the main_window in an efficient manner. '''
    def __init__(self, main_window_parent):
        assert isinstance(main_window_parent, ElectrumWindow), "{} must be constructed with an ElectrumWindow as its parent.".format(__class__.__name__)
        super().__init__(main_window_parent)
        self.lock = threading.Lock()  # used to lock thread-shared attrs below
        # begin thread-shared attributes
        self.notif_q = []
        self.verif_q = []
        self.need_process_v, self.need_process_n = False, False
        # /end thread-shared attributes
        self.parent().history_updated_signal.connect(self.verifs_get_and_clear, Qt.DirectConnection)  # immediately clear verif_q on history update because it would be redundant to keep the verify queue around after a history list update
        self.parent().on_timer_signal.connect(self.do_check, Qt.DirectConnection)  # hook into main_window's timer_actions function

    def diagnostic_name(self):
        return self.parent().diagnostic_name() + "." + __class__.__name__

    def do_check(self):
        ''' Called from timer_actions in main_window to check if notifs or
        verifs need to update the GUI.
          - Checks the need_process_[v|n] flags
          - If either flag is set, call the @rate_limited process_verifs
            and/or process_notifs functions which update GUI parent in a
            rate-limited (collated) fashion (for decent GUI responsiveness). '''
        with self.lock:
            bV, bN = self.need_process_v, self.need_process_n
            self.need_process_v, self.need_process_n = False, False
        if bV: self.process_verifs()  # rate_limited call (1 per second)
        if bN: self.process_notifs()  # rate_limited call (1 per 15 seconds)

    def verifs_get_and_clear(self):
        ''' Clears the verif_q. This is called from the network
        thread for the 'verified2' event as well as from the below
        update_verifs (GUI thread), hence the lock. '''
        with self.lock:
            ret = self.verif_q
            self.verif_q = []
            self.need_process_v = False
            return ret

    def notifs_get_and_clear(self):
        with self.lock:
            ret = self.notif_q
            self.notif_q = []
            self.need_process_n = False
            return ret

    def verif_add(self, args):
        # args: [wallet, tx_hash, height, conf, timestamp]
        # filter out tx's not for this wallet
        if args[0] is getattr(self.parent(), 'wallet', None):  # parent().wallet is not always defined when starting up
            with self.lock:
                self.verif_q.append(args[1:])
                self.need_process_v = True

    def notif_add(self, args):
        tx, wallet = args
        # filter out tx's not for this wallet
        if wallet is getattr(self.parent(), 'wallet', None):  # parent().wallet is not always defined when starting up
            with self.lock:
                self.notif_q.append(tx)
                self.need_process_n = True

    @rate_limited(1.0, ts_after=True)
    def process_verifs(self):
        ''' Update history list with tx's from verifs_q, but limit the
        GUI update rate to once per second. '''
        items = self.verifs_get_and_clear()
        parent = self.parent()
        if items and parent and not parent.cleaned_up:
            parent.history_list.setUpdatesEnabled(False)
<<<<<<< HEAD
            parent.slp_history_list.setUpdatesEnabled(False)
            n_updates = 0
            for item in items:
                did_update = parent.history_list.update_item(*item)
                parent.slp_history_list.update_item_netupdate(*item)
                n_updates += 1 if did_update else 0
            self.print_error("Updated {}/{} verified txs in GUI"
                             .format(n_updates, len(items)))
            parent.slp_history_list.setUpdatesEnabled(True)
=======
            n_updates = 0
            for item in items:
                did_update = parent.history_list.update_item(*item)
                n_updates += 1 if did_update else 0
            self.print_error("Updated {}/{} verified txs in GUI"
                             .format(n_updates, len(items)))
>>>>>>> 207ad534
            parent.history_list.setUpdatesEnabled(True)
            parent.update_status()

    @rate_limited(15.0)
    def process_notifs(self):
        parent = self.parent()
<<<<<<< HEAD
        if parent.network and parent.network.is_connected() and not parent.cleaned_up:
=======
        if parent and parent.network and parent.network.is_connected() and not parent.cleaned_up:
>>>>>>> 207ad534
            n_ok = 0
            txns = self.notifs_get_and_clear()
            if txns:
                # Combine the transactions
                total_amount = 0
<<<<<<< HEAD
                tokens_included = set()
=======
>>>>>>> 207ad534
                for tx in txns:
                    if tx:
                        is_relevant, is_mine, v, fee = parent.wallet.get_wallet_delta(tx)
                        if v > 0 and is_relevant:
                            total_amount += v
                            n_ok += 1
<<<<<<< HEAD
                        if parent.config.get('enable_slp'):
                            try:
                                tti = parent.wallet.tx_tokinfo[tx.txid()]
                                tokens_included.add(parent.wallet.token_types.get(tti['token_id'],{}).get('name','unknown'))
                            except KeyError:
                                pass
                if tokens_included:
                    tokstring = _('. Tokens included: ') + ', '.join(sorted(tokens_included))
                else:
                    tokstring = ''
                if n_ok:
                    self.print_error("Notifying GUI %d tx"%(n_ok))
                    if n_ok > 1:
                        parent.notify(_("{} new transactions received: Total amount received in the new transactions {}{}")
                                    .format(n_ok, parent.format_amount_and_units(total_amount), tokstring))
                    else:
                        parent.notify(_("New transaction received: {}{}").format(parent.format_amount_and_units(total_amount), tokstring))
=======
                if n_ok:
                    self.print_error("Notifying GUI %d tx"%(n_ok))
                    if n_ok > 1:
                        parent.notify(_("{} new transactions received: Total amount received in the new transactions {}")
                                      .format(n_ok, parent.format_amount_and_units(total_amount)))
                    else:
                        parent.notify(_("New transaction received: {}").format(parent.format_amount_and_units(total_amount)))
>>>>>>> 207ad534
<|MERGE_RESOLUTION|>--- conflicted
+++ resolved
@@ -44,18 +44,11 @@
 from electroncash.plugins import run_hook
 from electroncash.i18n import _
 from electroncash.util import (format_time, format_satoshis, PrintError,
-<<<<<<< HEAD
                                format_satoshis_plain, format_satoshis_plain_nofloat,
                                NotEnoughFunds, NotEnoughFundsSlp, ExcessiveFee,
                                UserCancelled, InvalidPassword, bh2u, bfh,
                                format_fee_satoshis, Weak, print_error,
                                get_new_wallet_name)
-=======
-                               format_satoshis_plain, NotEnoughFunds,
-                               ExcessiveFee, UserCancelled, InvalidPassword,
-                               bh2u, bfh, format_fee_satoshis, Weak,
-                               print_error, get_new_wallet_name)
->>>>>>> 207ad534
 import electroncash.web as web
 from electroncash import Transaction
 from electroncash import util, bitcoin, commands
@@ -149,11 +142,6 @@
         self.tl_windows = []
         self.tx_external_keypairs = {}
         self.tx_update_mgr = TxUpdateMgr(self)  # manages network callbacks for 'new_transaction' and 'verified2', and collates GUI updates from said callbacks as a performance optimization
-<<<<<<< HEAD
-=======
-
-        Address.show_cashaddr(config.get('show_cashaddr', True))
->>>>>>> 207ad534
 
         self.create_status_bar()
         self.need_update = threading.Event()
@@ -907,12 +895,9 @@
         self.contact_list.update()
         self.invoice_list.update()
         self.update_completions()
-<<<<<<< HEAD
         if self.config.get('enable_slp'):
             self.slp_history_list.update()
             self.token_list.update()
-=======
->>>>>>> 207ad534
         self.history_updated_signal.emit() # inform things like address_dialog that there's a new history, also clears self.tx_update_mgr.verif_q
         self.need_update.clear() # clear flag
         if self.labels_need_update.is_set():
@@ -2893,11 +2878,7 @@
         if not data:
             return
         # if the user scanned a bitcoincash URI
-<<<<<<< HEAD
         if data.lower().startswith(networks.net.CASHADDR_PREFIX + ':') or data.lower().startswith(networks.net.SLPADDR_PREFIX + ':'):
-=======
-        if data.lower().startswith(networks.net.CASHADDR_PREFIX + ':'):
->>>>>>> 207ad534
             self.pay_to_URI(data)
             return
         # else if the user scanned an offline signed tx
@@ -4105,7 +4086,6 @@
         parent = self.parent()
         if items and parent and not parent.cleaned_up:
             parent.history_list.setUpdatesEnabled(False)
-<<<<<<< HEAD
             parent.slp_history_list.setUpdatesEnabled(False)
             n_updates = 0
             for item in items:
@@ -4115,41 +4095,25 @@
             self.print_error("Updated {}/{} verified txs in GUI"
                              .format(n_updates, len(items)))
             parent.slp_history_list.setUpdatesEnabled(True)
-=======
-            n_updates = 0
-            for item in items:
-                did_update = parent.history_list.update_item(*item)
-                n_updates += 1 if did_update else 0
-            self.print_error("Updated {}/{} verified txs in GUI"
-                             .format(n_updates, len(items)))
->>>>>>> 207ad534
             parent.history_list.setUpdatesEnabled(True)
             parent.update_status()
 
     @rate_limited(15.0)
     def process_notifs(self):
         parent = self.parent()
-<<<<<<< HEAD
-        if parent.network and parent.network.is_connected() and not parent.cleaned_up:
-=======
         if parent and parent.network and parent.network.is_connected() and not parent.cleaned_up:
->>>>>>> 207ad534
             n_ok = 0
             txns = self.notifs_get_and_clear()
             if txns:
                 # Combine the transactions
                 total_amount = 0
-<<<<<<< HEAD
                 tokens_included = set()
-=======
->>>>>>> 207ad534
                 for tx in txns:
                     if tx:
                         is_relevant, is_mine, v, fee = parent.wallet.get_wallet_delta(tx)
                         if v > 0 and is_relevant:
                             total_amount += v
                             n_ok += 1
-<<<<<<< HEAD
                         if parent.config.get('enable_slp'):
                             try:
                                 tti = parent.wallet.tx_tokinfo[tx.txid()]
@@ -4167,12 +4131,3 @@
                                     .format(n_ok, parent.format_amount_and_units(total_amount), tokstring))
                     else:
                         parent.notify(_("New transaction received: {}{}").format(parent.format_amount_and_units(total_amount), tokstring))
-=======
-                if n_ok:
-                    self.print_error("Notifying GUI %d tx"%(n_ok))
-                    if n_ok > 1:
-                        parent.notify(_("{} new transactions received: Total amount received in the new transactions {}")
-                                      .format(n_ok, parent.format_amount_and_units(total_amount)))
-                    else:
-                        parent.notify(_("New transaction received: {}").format(parent.format_amount_and_units(total_amount)))
->>>>>>> 207ad534
